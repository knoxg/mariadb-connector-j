# Change Log

<<<<<<< HEAD
## [3.0.0](https://github.com/mariadb-corporation/mariadb-connector-j/tree/3.0.0) (3 May 2021)
[Full Changelog](https://github.com/mariadb-corporation/mariadb-connector-j/compare/2.7.2...3.0.0)

This version is a total rewrite of java driver. 

* complete rewrite, code clarification, reduced size (15%), more than 90% coverage tested.
* Encoding/decoding implementation are now registred by Codec, permitting codec registry implementation
  * example support of Geometry Object 
* Permit authentication plugin restriction by option `restrictedAuth`
* performance improvement:
  * Prepare and execution are now using pipelining when using option `useServerPrepStmts`
  * performance enhancement with MariaDB 10.6 server when using option `useServerPrepStmts`, skipping metadata (see https://jira.mariadb.org/browse/MDEV-19237)


correction: 
* CONJ-864 includeThreadDumpInDeadlockExceptions always includes the thread dump, even when it is not a deadlock exception
* CONJ-858 Properties parameter that differ from string not taken in account

### Easy logging
If using log4j, just enabled package "org.mariadb.jdbc" log.

level ERROR will log connection error
level WARNING will log query errors
level DEBUG will log queries
level TRACE will log all exchanges with server.

If not using log4j, console will be used. 
If really wanting to use JDK logger, System property "mariadb.logging.fallback" set to JDK will indicate to use common logging. 


### Failover
Failover implementation now permit redoing transaction : 
when creating a transaction, all command will be cached, and can be replayed in case of failover. 

This functionality can be enabled using option `transactionReplay`.

This is not enabled by default, because this required that application to avoid using non-idempotent commands. 

example:
```sql
START TRANSACTION;
select next_val(hibernate_sequence);
INSERT INTO myCar(id, name) VALUE (?, ?) //with parameters: 1, 'car1'
INSERT INTO myCarDetail(id, carId, name) VALUE (?, ?, ?) //with parameters: 2, 1, 'detail1'
INSERT INTO myCarDetail(id, carId, name) VALUE (?, ?, ?) //with parameters: 3, 2, 'detail2'
COMMIT;
```

### Allow setup of TCP_KEEPIDLE, TCP_KEEPCOUNT, TCP_KEEPINTERVAL

Equivalent options are `tcpKeepIdle`, `tcpKeepCount`, `tcpKeepInterval`
Since available only with java 11, setting this option with java < 11 will have no effect. 




=======
## [2.7.4](https://github.com/mariadb-corporation/mariadb-connector-j/tree/2.7.4) (29 Jul 2021)
[Full Changelog](https://github.com/mariadb-corporation/mariadb-connector-j/compare/2.7.3...2.7.4)

* CONJ-890	getImportedKeys/getTables regression returning an empty resultset for null/empty catalog
* CONJ-863	Ensure socket state when SocketTimeout occurs
* CONJ-873	IndexOutOfBoundsException when executing prepared queries using automatic key generation in parallel
* CONJ-884	MariaDbPoolDataSource leaks connections when the mariadb server restarts
* CONJ-893	DatabaseMetaData.getColumns regression causing TINYINT(x) with x > 1 to return BIT type in place of TINYINT
* CONJ-889	CallableStatement using function throw wrong error on getter


## [2.7.3](https://github.com/mariadb-corporation/mariadb-connector-j/tree/2.7.3) (12 May 2021)
[Full Changelog](https://github.com/mariadb-corporation/mariadb-connector-j/compare/2.7.2...2.7.3)

* CONJ-619	Multiple batch update fails after LOAD DATA LOCAL INFILE
* CONJ-854	LOAD XML INFILE breaks when using LOCAL
* CONJ-855	throwing more specific exception for updatable result-set that can not be updated by ResultSet
* CONJ-857	Remove use of mysql.proc table, relying on information_schema.parameters
* CONJ-864	includeThreadDumpInDeadlockExceptions always includes the thread dump, even when it is not a deadlock exception
* CONJ-866	long binary parsing improvement
* CONJ-871	OSGi: Missing Import-Package in Connector/J bundle (javax.sql.rowset.serial)
* CONJ-878	option serverSslCert file location
* CONJ-880	metadata query performance correction
* CONJ-858	Properties.put with object that differ from String supported even if use is not recommended
* CONJ-861	executeBatch must not clear last parameter value.
* CONJ-883	using unix socket, hostname is not mandatory anymore
>>>>>>> 0b78458f

## [2.7.2](https://github.com/mariadb-corporation/mariadb-connector-j/tree/2.7.2) (29 Jan. 2021)
[Full Changelog](https://github.com/mariadb-corporation/mariadb-connector-j/compare/2.7.1...2.7.2)

* CONJ-847 NPE at UpdatableResultSet#close
* CONJ-849 driver now doesn't close connection caused java.io.NotSerializableException as a result of incorrect data bind to a prepared statement parameter
* CONJ-850 MariaDbResultSetMetaData#getPrecision(int) now returns correct length for character data
* CONJ-851 metadata getBestRowIdentifier incompatibility with MySQL 8 correction
* CONJ-853 Support Aurora cluster custom endpoints
* CONJ-852 ON DUPLICATE KEY detection failed when using new line


## [2.7.1](https://github.com/mariadb-corporation/mariadb-connector-j/tree/2.7.1) (23 Nov. 2020)
[Full Changelog](https://github.com/mariadb-corporation/mariadb-connector-j/compare/2.7.0...2.7.1)

* CONJ-834 use of BULK batch is conditioned by capability, not checking server version
* CONJ-835 GSS Imports set in OSGI Bundle
* CONJ-839 Wrong exception message when rewriteBatchedStatements is enabled
* CONJ-841 ResultSetMetaData::getColumnTypeName() returns incorrect type name for LONGTEXT
* CONJ-842 Byte array parameters are now send as long data
* CONJ-837 prepared statement cache leak on ResultSet CONCUR_UPDATABLE concurrency
* CONJ-843 ParameterMetaData::getParameterType for CallableStatement parameter return expected "BINARY" value for BINARY type

minor:
* CONJ-845 test suite now test SkySQL with replication setting
* CONJ-838 have a 'replica' alias for 'slave' connection option


## [2.7.0](https://github.com/mariadb-corporation/mariadb-connector-j/tree/2.7.0) (24 Sep. 2020)
[Full Changelog](https://github.com/mariadb-corporation/mariadb-connector-j/compare/2.6.2...2.7.0)

* CONJ-805	maxFieldSize string truncation occurs on bytes' length, not character length
* CONJ-807	Correcting possible Get Access Denied error if using multiple classloader
* CONJ-810	normalization of resultset getDate/getTime of timestamp field.
* CONJ-812	DatabaseMetadata.getBestRowIdentifier and getMaxProcedureNameLength correction
* CONJ-813	setConfiguration not being called on classes that extend ConfigurableSocketFactory
* CONJ-816	Table with primary key with DEFAULT function can be inserted for 10.5 servers
* CONJ-817	Switched position of REMARKS and PROCEDURE_TYPE in the getProcedures result
* CONJ-820	MySQLPreparedStatement.setObject can now handle java.lang.Character type
* CONJ-828	new option `ensureSocketState` to ensure protocol state
* CONJ-829	Option to cache callablestatement is now disabled by default
* CONJ-830	connector now throw a better error if SSL is mandatory and server doesn't support SSL
* CONJ-814	Small possible improvement of getCrossReference, getExportedKeys and getImportedKey
* CONJ-825	XAResource.isSameRM implementation

## [2.6.2](https://github.com/mariadb-corporation/mariadb-connector-j/tree/2.6.2) (23 Jul. 2020)
[Full Changelog](https://github.com/mariadb-corporation/mariadb-connector-j/compare/2.6.1...2.6.2)

* CONJ-804 - Automatic charset correction
* CONJ-809 - SelectResultSet's (ResultSet)MetaData always indicates all columns to be readonly
* CONJ-802 - Version parsing depending on Classloader might result in connection Exception


## [2.6.1](https://github.com/mariadb-corporation/mariadb-connector-j/tree/2.6.1) (23 Jun. 2020)
[Full Changelog](https://github.com/mariadb-corporation/mariadb-connector-j/compare/2.6.0...2.6.1)

* CONJ-781 - DatabaseMetaData.supportsMultipleResultSets() now return correctly true.
* CONJ-791 - Using CallableStatement.getTimestamp() can't get data correctly
* CONJ-705 - ParameterMetadata now return parameterCount() even if no information
* CONJ-775 - avoid a NPE for malformed "jdbc:mariadb:///" connection string.
* CONJ-776 - Temporal Data Tables are not listed in metadata
* CONJ-785 - corrected escape sequence for multiple backslash escape
* CONJ-786 - Connection.setReadOnly(true ) with option `assureReadOnly` now force read only connection even for mono server*
* CONJ-795 - permit resultset.getRow() for TYPE_FORWARD_ONLY when streaming
* CONJ-797 - Connector set UTF8mb4 equivalent in case of server configured with UTF8mb3 collation
* CONJ-800 - implement Statement setEscapeProcessing to avoid escape
* CONJ-801 - possible race condition using resultset getter using label
* CONJ-778 - Missing import org.osgi.service.jdbc in Import-Package clause of the OSGi manifest
* CONJ-779 - Logic error in stop() method of OSGi bundle activator
* CONJ-780 - Logic error in implementation of OSGi DataSourceFactory (MariaDbDataSourceFactory)
* CONJ-788 - resultset metadata always indicate that column is writable even if not
* CONJ-789 - ensure connection reference removal on (prepared)Statement close
* CONJ-782 - SkySQL testing

## [2.6.0](https://github.com/mariadb-corporation/mariadb-connector-j/tree/2.6.0) (19 Mar. 2020)
[Full Changelog](https://github.com/mariadb-corporation/mariadb-connector-j/compare/2.5.4...2.6.0)

* CONJ-768 - Check Galera allowed state when connecting when option `galeraAllowedState` is set, and not only on validation
* CONJ-759 - on failover, catalog changed might not be set when automatically recreating a connection.
* CONJ-761 - remove unnecessary dependencies for fedora tar creation
* CONJ-763 - Custom SocketFactory now can change options
* CONJ-764 - DatabaseMetaData.getExportedKeys should return "PRIMARY" for PK_NAME column
* CONJ-765 - Allow MariaDbDatabaseMetaData#getExportedKeys to return the exported keys for all tables
* CONJ-766 - Adding a socket timeout until complete authentication, to avoid hangs is server doesn't support pipelining
* CONJ-767 - permit using Aurora RO endpoint
* CONJ-771 - enablePacketDebug must not reset stack on failover
* CONJ-772 - JDBC Conversion Function support parsing correction

## [2.5.4](https://github.com/mariadb-corporation/mariadb-connector-j/tree/2.5.4) (27 Jan. 2020)
[Full Changelog](https://github.com/mariadb-corporation/mariadb-connector-j/compare/2.5.3...2.5.4)

* CONJ-756 - Logging correction when using enablePacketDebug option
* CONJ-755 - permits avoiding setting session_track_schema with new option `trackSchema`

## [2.5.3](https://github.com/mariadb-corporation/mariadb-connector-j/tree/2.5.3) (07 Jan. 2020)
[Full Changelog](https://github.com/mariadb-corporation/mariadb-connector-j/compare/2.5.2...2.5.3)

* CONJ-752 - Manifest file wrong entry - thanks to Christoph Läubrich
* CONJ-750 - protocol error when not setting database with maxscale
* CONJ-747 - JDBC Conversion Function fast-path skipped, always using longer implementation

## [2.5.2](https://github.com/mariadb-corporation/mariadb-connector-j/tree/2.5.2) (22 Nov. 2019)
[Full Changelog](https://github.com/mariadb-corporation/mariadb-connector-j/compare/2.5.1...2.5.2)

* CONJ-745 - use pool reset only for corrected COM_RESET_CONNECTION
* CONJ-743 - byte signed value wrong serialization for text protocol
* CONJ-742 - ensure plugin using Driver classloader


## [2.5.1](https://github.com/mariadb-corporation/mariadb-connector-j/tree/2.5.1) (15 Oct. 2019)
[Full Changelog](https://github.com/mariadb-corporation/mariadb-connector-j/compare/2.5.0...2.5.1)

* CONJ-736 - OSGI compliance
* CONJ-737 - Error packet caching_sha2_password not handled when not having a password
* CONJ-738 - PAM authentication multiple exchanges permitting multiple step in connection string
* CONJ-735 - Multi insert regression correction returning multi generated keys


## [2.5.0](https://github.com/mariadb-corporation/mariadb-connector-j/tree/2.5.0) (02 Oct. 2019)
[Full Changelog](https://github.com/mariadb-corporation/mariadb-connector-j/compare/2.4.4...2.5.0)

* CONJ-663 - Client authentication plugins are now defined as services. The driver has 2 new plugins `caching_sha2_password` and `sha256_password plugin` for MySQL compatibility
* CONJ-733 - Credential service: AWS IAM authentication
* CONJ-727 - Support configuration of custom SSLSocketFactory
* CONJ-561 - JDBC 4.3 partial implementation java.sql.Statement methods isSimpleIdentifier, enquoteIdentifier, enquoteLiteral and enquoteNCharLiteral
* CONJ-692 - ConnectionPoolDataSource interface addition to MariaDbPoolDataSource
* CONJ-563 - closing possible option batch thread on driver registration.
* CONJ-732 - Driver getPropertyInfo returns no options' information when url is empty
* CONJ-734 - DatabaseMetaData.getSchemaTerm now return "schema", not empty string

## [2.4.4](https://github.com/mariadb-corporation/mariadb-connector-j/tree/2.4.4) (14 Sep. 2019)
[Full Changelog](https://github.com/mariadb-corporation/mariadb-connector-j/compare/2.4.3...2.4.4)

* CONJ-724 - Do not ignore the Calendar parameter in ResultSet#getTime(int, Calendar)
* CONJ-725 - Connection Failure when using PAM authenticated user on 10.4 MariaDB server
* CONJ-729 - master-slave regression: commit on read-only server Executed only when there is an active transaction on master connection
* CONJ-726 - removing possible NPE after failover on aurora cluster

## [2.4.3](https://github.com/mariadb-corporation/mariadb-connector-j/tree/2.4.3) (02 Jul. 2019)
[Full Changelog](https://github.com/mariadb-corporation/mariadb-connector-j/compare/2.4.2...2.4.3)

* CONJ-717 - conversion function support for other data type than default MariaDB conversion type
* CONJ-722 - Permit suppression of result-set metadata getTableName for oracle compatibility
* CONJ-719 - Saving values using Java 8 LocalTime does not store fractional parts of seconds
* CONJ-716 - Correcting possible NPE on non thread safe NumberFormat (logging)

## [2.4.2](https://github.com/mariadb-corporation/mariadb-connector-j/tree/2.4.2) (17 Jun. 2019)
[Full Changelog](https://github.com/mariadb-corporation/mariadb-connector-j/compare/2.4.1...2.4.2)

Security
* CONJ-679 - parse Query when receiving LOAD LOCAL INFILE

Bugs
* CONJ-703 - ClassNotFoundException when trying to connect using two-authentication in an OSGI environment.
* CONJ-711 - Xid format id is unsigned integer, currently sending as signed value.
* CONJ-700 - autoReconnect=true on Basic Failover doesn't reconnect
* CONJ-707 - failover might throw an unexpected exception with using "failover"/"sequential" configuration on socket error
* CONJ-709 - includeThreadDumpInDeadlockExceptions is thrown only if option includeInnodbStatusInDeadlockExceptions is set
* CONJ-710 - Throw complete stackTrace when having an exception on XA Commands
* CONJ-714 - Error on connection on galera server when in detached mode.
* CONJ-701 - typo in error message in SelectResultSet.java

## [2.4.1](https://github.com/mariadb-corporation/mariadb-connector-j/tree/2.4.1) (15 Mar. 2019)
[Full Changelog](https://github.com/mariadb-corporation/mariadb-connector-j/compare/2.4.0...2.4.1)

Evolutions
* misc - enabled running of 'SHOW ENGINE INNODB STATUS' for error code 1213 (@mtykhenko)
* misc - reduce mutex using select @@innodb_read_only for aurora (@matsuzayaws)

Bugs
* misc - updating checkstyle version dependency
* misc - permit using SSL on localsocket
* CONJ-687 - addition of option "useMysqlMetadata" to permit MySQL meta compatibility
* misc - java PID using java 9 ProcessHandle if existing, relying on JNA if present
* CONJ-682 - internal pool correction: when receiving an RST during connection validation, the pool will end up throwing connection timeout exception in place of reusing another connection.

## [2.4.0](https://github.com/mariadb-corporation/mariadb-connector-j/tree/2.4.0) (28 Jan. 2019)
[Full Changelog](https://github.com/mariadb-corporation/mariadb-connector-j/compare/2.3.0...2.4.0)

Evolutions
* CONJ-675 - permit multiple alternative authentication methods for the same user (future MariaDB 10.4 feature)
* CONJ-678 - permit indication of truststore/keystore type (JKS/PKCS12), then not relying on java default type
* CONJ-378 - GSSAPI: client can provide SPN
* CONJ-667 - Support MYSQL_TYPE_JSON datatype
* CONJ-652 - faster results buffering socket available
* CONJ-659 - improve text performance reading date/time/timestamp resultset
* CONJ-670 - ability to Refresh SSL certificate

New options

|Option|Description|
|---|---|
|useReadAheadInput|use a buffered inputSteam that read socket available data. <br /><i>Default: true</i>|
|keyStoreType|indicate key store type (JKS/PKCS12). default is null, then using java default type.|
|trustStoreType|indicate trust store type (JKS/PKCS12). default is null, then using java default type|
|servicePrincipalName|when using GSSAPI authentication, SPN (Service Principal Name) use the server SPN information. When set, connector will use this value, ignoring server information|

Bugs
* CONJ-646 - possible NullPointerException when connection lost to database using aurora configuration with one node
* CONJ-672 - batch using multi-send can hang when using query timeout
* CONJ-544 - disable SSL session resumption when using SSL
* CONJ-589 - correcting Clob.length() for utf8mb4
* CONJ-649 - datasource connectTimeout URL parameter is not honoured
* CONJ-650 - Correction on resultset.getObject(columnName, byte[].class) when value is NULL
* CONJ-665 - old MySQL (<5.5.3) doesn't support utf8mb4, using utf8 on 3 bytes as connection charset by default
* CONJ-671 - MariaDb bulk threads occupy full cpu(99%) while db connections broken
* CONJ-673 - abording a connection while fetching a query still does read whole resultset
* CONJ-669 - SQLSyntaxErrorException when querying on empty column name
* CONJ-674 - make dumpQueriesOnException = false by default as per documentation

minor:
* CONJ-644 - small optimization when validating galera connection
* CONJ-625 - add coverage test
* CONJ-654 - DatabaseMetaData.getDriverName() returns connector/J with a lowercase c


## [2.3.0](https://github.com/mariadb-corporation/mariadb-connector-j/tree/2.3.0) (06 Sep. 2018)
[Full Changelog](https://github.com/mariadb-corporation/mariadb-connector-j/compare/2.2.6...2.3.0)

#### [CONJ-398] Improve deadlock debugging capabilities

MariaDB has now 2 new options to permit identifying deadlock :
New options

|Option|Description|
|---|---|
|includeInnodbStatusInDeadlockExceptions|add "SHOW ENGINE INNODB STATUS" result to exception trace when having a deadlock exception.<br /><i>//Default: false</i>|
|includeThreadDumpInDeadlockExceptions|add thread dump to exception trace when having a deadlock exception.<br /><i>Default: false</i>|

#### [CONJ-639] the option "enabledSslProtocolSuites" now include TLSv1.2 by default
previous default value was "TLSv1, TLSv1.1", disabling TLSv1.2 by default, due to a corrected issue (MDEV-12190) with servers using YaSSL - not openSSL. Server error was .
Now, the default value is "TLSv1, TLSv1.1, TLSv1.2". So TLSv1.2 can be use directly.
Connecting MySQL community server use YaSSL without correction, and connection might result in SSLException: "Unsupported record version Unknown-0.0".


#### [CONJ-642] disable the option "useBulkStmts" by default
Using useBulkStmts permit faster batch, but cause one major issue : Batch return -1 = SUCCESS_NO_INFO

Different option use this information for optimistic update, and cannot confirm if update succeed or not.
This option still makes sense, since for big batch is way faster, but will not be activated by default.


##= Minor change:
* CONJ-628 - optimization to read metadata faster
* CONJ-637 - java.sql.Driver class implement DriverPropertyInfo[] getPropertyInfo, permitting listing options on querying tools
* CONJ-639 - enabledSslProtocolSuites does not include TLSv1.2 by default
* CONJ-641 - update maven test dependencies for java 10 compatibility
* CONJ-643 - PreparedStatement::getParameterMetaData always returns VARSTRING as type resulting in downstream libraries interpreting values wrongly

##= Bug correction:
* CONJ-616 - correction on possible NPE on getConnection when using failover configuration and master is down, not throwing a proper exception
* CONJ-636 - Error in batch might throw a NPE and not the proper Exception


## [2.2.6](https://github.com/mariadb-corporation/mariadb-connector-j/tree/2.2.6) (19 Jul. 2018)
[Full Changelog](https://github.com/mariadb-corporation/mariadb-connector-j/compare/2.2.5...2.2.6)

minor change:
* CONJ-623 - Increase connection logging when Primary node connection fails
* CONJ-384 - Permit knowing affected rows number, not only real changed rows

New options
|=useAffectedRows|default correspond to the JDBC standard, reporting real affected rows. if
enable, will report "affected" rows. example : if enabled, an update command that doesn't change a row value will still be "affected", then report.<br /><i>Default: false. Since 2.2.6</i>

Bug correction:
* CONJ-624 - MariaDbPoolDataSource possible NPE on configuration getter
* CONJ-623 - Increase connection logging when Primary node connection fails
* CONJ-622 - The option "connectTimeout" must take in account DriverManager.getLoginTimeout() when set
* CONJ-621 - wrong escaping when having curly bracket in table/field name
* CONJ-618 - Client preparestatement parsing error on escaped ' / " in query


## [2.2.5](https://github.com/mariadb-corporation/mariadb-connector-j/tree/2.2.5) (28 May. 2018)
[Full Changelog](https://github.com/mariadb-corporation/mariadb-connector-j/compare/2.2.4...2.2.5)

minor change:
* CONJ-602 - Add server hostname to connection packet for proxy
* CONJ-604 - handle support for mysql 8.0 tx_isolation replacement by transaction_isolation

Bug correction:
* CONJ-613 - Connection using "replication" Parameters fail when no slave is available
* CONJ-595 - Create option to configure DONOR/DESYNCED Galera nodes to be unavailable for load-balancing
* CONJ-605 - Newlines where breaking calling stored procedures
* CONJ-609 - Using getDate with function DATE_ADD() with parameter using string format where return wrong result using binary protocol
* CONJ-610 - Option "allowMasterDownConnection" improvement on connection validation and Exceptions on master down

## [2.2.4](https://github.com/mariadb-corporation/mariadb-connector-j/tree/2.2.4) (04 May. 2018)
[Full Changelog](https://github.com/mariadb-corporation/mariadb-connector-j/compare/2.2.3...2.2.4)

Minor changes:
* CONJ-580 - Some options are missing in documentation like default 'autocommit' value
* CONJ-597 - Internal exchanges send utf8mb4 with server even if default server collation is not utf8/utf8mb4
* CONJ-600 - Upgrading non-mandatory Waffle dependency to 1.9.0 (windows GSSAPI authentication)
* CONJ-575 - test addition to ensure YaSSL downgrade TLSv1.2 protocol to TLSv1.1

## [2.2.3](https://github.com/mariadb-corporation/mariadb-connector-j/tree/2.2.3) (08 Mar. 2018)
[Full Changelog](https://github.com/mariadb-corporation/mariadb-connector-j/compare/2.2.2...2.2.3)

Bug correction:
* CONJ-583 - possible hang indefinitely using master/slave configuration and failover occur
* CONJ-586 - erroneous transaction state when first command result as error
* CONJ-587 - using allowMasterDownConnection option can lead to NPE when using setReadOnly()
* CONJ-588 - using option 'allowMasterDownConnection' won't permit connecting if master is down
* CONJ-534 - Connection.isValid() must be routed to Master and Slave connections to avoid any server timeout

## [2.2.2](https://github.com/mariadb-corporation/mariadb-connector-j/tree/2.2.2) (20 Feb. 2018)
[Full Changelog](https://github.com/mariadb-corporation/mariadb-connector-j/compare/2.2.1...2.2.2)

Bug correction:
* CONJ-564 - Never ever throw an instance of java.lang.Error
* CONJ-579 - Keywords missing from DatabaseMetaData.getSQLKeywords()
* CONJ-567 - UrlParser.initialUrl gets overwritten
* CONJ-571 - Permit java 9 serialization filtering
* CONJ-574 - forcing using toLowerCase/toUpperCase with Locale.ROOT
* CONJ-560 - Automatic module name for java 9
* CONJ-578 - windows testing using all mariadb server
* CONJ-570 - Add tests for 10.3.3 INVISIBLE column

## [2.2.1](https://github.com/mariadb-corporation/mariadb-connector-j/tree/2.2.1) (22 Dec. 2017)
[Full Changelog](https://github.com/mariadb-corporation/mariadb-connector-j/compare/2.2.0...2.2.1)

* CONJ-501 - provide support for authentication plugin ed25519

Bug correction:
* CONJ-529 - failover : the driver will pause for 250ms if no servers are available before attempting to reconnect another time
* CONJ-548 - don't use COM_STMT_BULK_EXECUTE for INSERT ... SELECT statements
* CONJ-549 - correction on connection reset when using MariaDbPoolDataSource with options useServerPrepStmts and useResetConnection enabled
* CONJ-555 - failover caused by client timeout must not reuse connection
* CONJ-558 - removing extra ".0" to resultset.getString() value for FLOAT/DOUBLE fields
* CONJ-550 - fetching state correction when reusing statement without having read all results
* CONJ-553 - RejectedExecutionException was thrown when having large amount of concurrent batches



## [2.2.0](https://github.com/mariadb-corporation/mariadb-connector-j/tree/2.2.0) (08 Nov. 2017)
[Full Changelog](https://github.com/mariadb-corporation/mariadb-connector-j/compare/2.1.2...2.2.0)

Evolutions:
#### CONJ-522 - Pool datasource implementation

MariaDB has now 2 different Datasource implementation :
* MariaDbDataSource : Basic implementation. A new connection each time method getConnection() is called.
* MariaDbPoolDataSource : Connection pooling implementation. MariaDB Driver will keep a pool of connection and borrow Connections when asked for it.

New options

|Option|Description|
|---|---|
|pool|Use pool. This option is useful only if not using a DataSource object, but only connection object. <br /><i>Default: false. since 2.2.0</i>|
|poolName|Pool name that will permit to identify thread.<br />default: auto-generated as MariaDb-pool-<pool-index> <i>since 2.2.0</i>|
|maxPoolSize| The maximum number of physical connections that the pool should contain. <br /><i>Default: 8. since 2.2.0</i>|
|minPoolSize| When connection are removed since not used since more than "maxIdleTime", connections are closed and removed from pool. "minPoolSize" indicate the number of physical connections the pool should keep available at all times. Should be less or equal to maxPoolSize.<br /><i>Default: maxPoolSize value. Since 2.2.0</i>|
|poolValidMinDelay| When asking a connection to pool, Pool will validate connection state. "poolValidMinDelay" permit to disable this validation if connection has been borrowed recently avoiding useless verification in case of frequent reuse of connection. 0 meaning validation is done each time connection is asked.<br /><i>Default: 1000 (in milliseconds). Since 2.2.0</i>|
|maxIdleTime|The maximum amount of time in seconds that a connection can stay in pool when not used. This value must always be below @wait_timeout value - 45s <br /><i>Default: 600 in seconds (=10 minutes), minimum value is 60 seconds. Since 2.2.0</i>|
|staticGlobal|Indicate the following global variable (@@max_allowed_packet,@@wait_timeout,@@autocommit,@@auto_increment_increment,@@time_zone,@@system_time_zone,@@tx_isolation) values won't changed, permitting to pool to create new connection faster.<br /><i>Default: false. Since 2.2.0</i>|
|useResetConnection|When a connection is closed() (give back to pool), pool reset connection state. Setting this option, session variables change will be reset, and user variables will be destroyed when server permit it (MariaDB >= 10.2.4, MySQL >= 5.7.3), permitting to save memory on server if application make extensive use of variables<br /><i>Default: false. Since 2.2.0</i>|

Other evolutions:
* CONJ-530 - Permit Connection.abort() forcing killing the connection, even if connection is stuck in another thread
* CONJ-531 - permit cancelling streaming result-set using Statement.cancel.
* CONJ-495 - Improve reading result-set data
* CONJ-510 - allow execution of read-only statements on slaves when master is down


Bug :
* CONJ-532 - correction Statement.getMoreResults() for multi-queries
* CONJ-533 - PrepareStatement.setTime() may insert incorrect time according to current timezone, time and option "useLegacyDatetimeCode"
* CONJ-535 - correction on numerical getter for big BIT data type fields
* CONJ-541 - Fix behavior of ResultSet#relative when crossing result set boundaries


Misc:
* CONJ-469 - Improve Blob/Clob implementation (avoiding array copy from result-set row)
* CONJ-539 - better message when server close connection
* misc - resultset.findColumn method use column name if alias not found
* misc - default option "connectTimeout" value to 30 seconds (was 0 = no timeout)
* misc - ensure that enablePacketDebug option works when timer tick is big



## [2.1.2](https://github.com/mariadb-corporation/mariadb-connector-j/tree/2.1.2) (24 Sep. 2017)
[Full Changelog](https://github.com/mariadb-corporation/mariadb-connector-j/compare/2.1.1...2.1.2)

Bug :
* CONJ-525 - Batch result-set return array correction when DELETE statement when bulk option is used
* CONJ-526 - better error message getting metadata information when SQL syntax is wrong
* CONJ-527 - Resultset.last() return wrong value if resultset has only one result
* CONJ-528 - Error executing LOAD DATA LOCAL INFILE when file is larger than max_allowed_packet


## [2.1.1](https://github.com/mariadb-corporation/mariadb-connector-j/tree/2.1.1) (05 Sep. 2017)
[Full Changelog](https://github.com/mariadb-corporation/mariadb-connector-j/compare/2.1.0...2.1.1)

Bug :
* CONJ-519 - Updatable result-set possible NPE when same field is repeated.
* CONJ-514 - ResultSet method wasNull() always return true after a call on a "null-date" field binary protocol handling
* CONJ-516 - Permit using updatable result-set when fetching
* CONJ-511 - Add legacy SSL certificate Hostname verification with CN even when SAN are set
* CONJ-515 - Improve MariaDB driver stability in case JNA errors

misc :
* correct typo in error message when setting wrong parameter
* add trace to HostnameVerifier implementation
* handling connection error when no database is provided


## [2.1.0](https://github.com/mariadb-corporation/mariadb-connector-j/tree/2.1.0) (29 Jul. 2017)
[Full Changelog](https://github.com/mariadb-corporation/mariadb-connector-j/compare/2.0.3...2.1.0)

##= CONJ-422 : verification of SSL Certificate Name Mismatch
When using ssl, driver check hostname against the server's identity as presented in the server's Certificate (checking alternative names or certificate CN) to prevent man-in-the-middle attack.

A new option "disableSslHostnameVerification" permit to deactivate this validation.
|=disableSslHostnameVerification| When using ssl, driver check hostname against the server's identity as presented in the server's Certificate (checking alternative names or certificate CN) to prevent man-in-the-middle attack. This option permit to deactivate this validation.<br />//Default: false. Since 2.1.0//

##= CONJ-400 - Galera validation
When configuration with multi-master, Connection.isValid() will not only validate connection, but primary state.
A connection to a node that is not in primary mode will return false (then for pool, connection will be discarded)

##= CONJ-322 - ResultSet.update* methods implementation
ResultSet.update* methods aren't implemented
statement using ResultSet.CONCUR_UPDATABLE must be able to update record.
exemple:
{{{
Statement stmt = con.createStatement(
ResultSet.TYPE_SCROLL_INSENSITIVE,
ResultSet.CONCUR_UPDATABLE);
ResultSet rs = stmt.executeQuery("SELECT age FROM TABLE2");
// rs will be scrollable, will not show changes made by others,
// and will be updatable
while(rs.next()){
//Retrieve by column name
int newAge = rs.getInt(1) + 5;
rs.updateDouble( 1 , newAge );
rs.updateRow();
}
}}}


##= CONJ-389 - faster batch insert
Use dedicated [COM_STMT_BULK_EXECUTE |https://mariadb.com/kb/en/mariadb/com_stmt_bulk_execute/] protocol for batch insert when possible.
(batch without Statement.RETURN_GENERATED_KEYS and streams) to have faster batch.
(significant only if server MariaDB &ge; 10.2.7)

A new option "useBulkStmts" permit to deactivate this functionality.
|=useBulkStmts| Use dedicated COM_STMT_BULK_EXECUTE protocol for batch insert when possible. (batch without Statement.RETURN_GENERATED_KEYS and streams) to have faster batch. (significant only if server MariaDB &ge; 10.2.7)<br />//Default: true. Since 2.1.0//


other evolution
* CONJ-508 - Connection.getCatalog() optimisation for 10.2+ server using new session_track_schema capabilities
* CONJ-492 - Failover handle automatic reconnection on KILL command

Bug
* CONJ-502 - isolation leak when using multiple pools on same VM on failover
* CONJ-503 - regression on aurora Connection.isReadOnly()
* CONJ-505 - correcting issue that ended throwing "Unknown prepared statement handler given to mysqld_stmt_execute"
* CONJ-496 - return rounded numeric when querying on a decimal field in place of throwing an exception for compatibility


## [2.0.3](https://github.com/mariadb-corporation/mariadb-connector-j/tree/2.0.3) (27 Jun. 2017)
[Full Changelog](https://github.com/mariadb-corporation/mariadb-connector-j/compare/2.0.2...2.0.3)

Bug
* CONJ-473 - when useServerPrepStmts is not set, the PREPARE statement must not be cached.
* CONJ-494 - Handle PrepareStatement.getParameterMetaData() if query cannot be PREPAREd
* CONJ-497 - escape string correction for big query


## [2.0.2](https://github.com/mariadb-corporation/mariadb-connector-j/tree/2.0.2) (05 Jun. 2017)
[Full Changelog](https://github.com/mariadb-corporation/mariadb-connector-j/compare/2.0.1...2.0.2)

Bug
* CONJ-490 - DataSource connectTimeout is in second, but was set on socket timeout that is in milliseconds
* CONJ-481 - Buffer overrun reading ResultSet when using option "useServerPrepStmts"
* CONJ-470 - Error when executing SQL contains "values" and rewriteBatchedStatements=true
* CONJ-471 - PK_NAME returned by DatabaseMetadata.getPrimaryKeys() should not be null
* CONJ-477 - Aurora not compatible with option usePipelineAuth. Now automatically disabled when aurora is detected
* CONJ-479 - ArrayIndexOutOfBoundsException on connect to MySQL 5.1.73
* CONJ-480 - Access denied error on connect to MySQL 5.1.73
* CONJ-483 - Wrong content of DEFERRABILITY column in MariaDbDatabaseMetaData
* CONJ-487 - No timeout exception on Client PrepareStatement
* CONJ-489 - javax.transaction.xa.XAException message error truncated ( near '0x )

Task
* CONJ-478 - Change CI tests to use maxscale 2.1 version
* CONJ-482 - Connection.setNetworkTimeout don't throw exception if no executor
* CONJ-488 - Use java.net.URL to read keyStore and trustStore again

## [2.0.1](https://github.com/mariadb-corporation/mariadb-connector-j/tree/2.0.1) (10 May. 2017)
[Full Changelog](https://github.com/mariadb-corporation/mariadb-connector-j/compare/2.0.0-RC...2.0.1)

* CONJ-467 - changing database metadata to 4.2
* CONJ-460 - Query that contain multiqueries with fetch and EOF deprecation failed
* CONJ-464 - Using of "slowQueryThresholdNanos" option with value > Integer.MAX_VALUE results in class cast exception
* CONJ-452 - correcting inline ssl server certificate parsing
* CONJ-461 - LAST_INSERT_ID() validation check correction for rewrite statement
* CONJ-465 - new option "enablePacketDebug"

New Options :
|=enablePacketDebug|Driver will save the last 16 MySQL packet exchanges (limited to first 1000 bytes).<br />Hexadecimal value of this packet will be added to stacktrace when an IOException occur.<br />This options has no performance incidence (< 1 microseconds per query) but driver will then take 16kb more memory.//Default: true. Since 1.6.0//|

* CONJ-468 - autoIncrementIncrement value loaded during connection, avoiding a query for first statement for rewrite


## [2.0.0-RC](https://github.com/mariadb-corporation/mariadb-connector-j/tree/2.0.0-RC) (20 Apr. 2017)

Release candidate version.

Java 8 is now minimum required version.

##= CONJ-318 : Handle CLIENT_DEPRECATE_EOF flag
Implement some protocol changes that permit to save some bytes.(part of https://jira.mariadb.org/browse/MDEV-8931).

##= CONJ-341 : handle SERVER_SESSION_STATE_CHANGE status flag
With server with version MariaDB 10.2, MySQL 5.7, ensure driver state :
- driver does now always get current database, even database is changed by query.
- when using rewriteBatchedStatements does return correct autoincrement ids even when session variable @auto_increment_increment has change during session.


##= CONJ-393 : improve setQueryTimeout to use SET STATEMENT max_statement_time

Previous implementation of query timeout handling (using Statement.setQueryTimeout) will create an additional thread with a scheduler.
When timeout is reached, a temporary connection will be created to permit executing "KILL QUERY <current connection id>", then closing the temporary connection.
When query ended before timeout, the scheduled task will be canceled.

If server is > 10.1.2, query timeout will be handle server side using "SET MAX_STATEMENT_TIME FOR" command.

##= [CONJ-315]

Closing a Statement that was fetching a result-set (using Statement.setFetchSize) and all rows where not read at the time of closing, a kill query command
will be executed on close, to avoid having to parse all remaining results.

##= [CONJ-442]
Memory optimization : streaming query.
Very big command now doesn't use any intermediate buffer. Commands are sent directly to socket avoiding using memory, This permit to send very large object (1G) without using any additional memory.

##= [CONJ-366]
Faster connection : bundle first commands in authentication packet
Driver execute different command on connection. Those queries are now send using pipeline (all queries are sent, then only all results are reads).

New Options :
|=usePipelineAuth|Fast connection creation.//Default: true. Since 2.0.0//|

##= [CONJ-368]
Parsing row result optimisation to avoid creating byte array to the maximum for faster results and less memory use.

##= Remaining JDBC 4.2 missing implementation :
- CONJ-414 - support for large update count [CONJ-414]
- CONJ-409 - PrepareStatement.setObject(...) support for with java 8 temporal object.
- CONJ-411 - support for Statement maxFieldSize

##= Misc

* CONJ-443 - NullpointerException when making concurrent procedure calls
* CONJ-391 - Improve connection using SELECT in place of SHOW to avoid creating a mutex server side.
* CONJ-402 - tcpKeepAlive option now default to true.
* CONJ-448 - QueryException: Incorrect arguments to mysqld_stmt_execute on inserting an "emptyString"-Lob with JPA
* CONJ-451 - Respect type parameter of ResultSet.getObject with type
* CONJ-455 - MetaData : tinyInt1isBit doesn't work properly in TINYINT(1) column that is marked as UNSIGNED
* CONJ-450 - NPE on setClientInfo if value is an empty string
* CONJ-457 - trustStore : Retain leading slash when trust store beings with 'file:///'
* CONJ-160 - ConnectionPool test using hikariCP
* CONJ-307 - valid connector java 9 early access
* CONJ-402 - make tcpKeepAlive option default to true
* CONJ-411 - Implement Statement maxFieldSize
* CONJ-449 - Permit CallableStatement streaming


## 1.5.9
* CONJ-212 : Implement password encoding charset option
* CONJ-423 : Permit to have MySQL driver and MariaDB driver in same classpath
* CONJ-431 : multi-values queries return only one generated key
* CONJ-434 : 1.5.8 regression : ResultSet returns duplicate entries when using fetchsize
* CONJ-437 : ResultSet.getString on field with ZEROFILL doesn't have the '0' leading chars when using binary protocol
* CONJ-435 : avoid "All pipe instances are busy" exception on multiple connections to the same named pipe
* CONJ-446 : ResultSet first() throw an exception for scroll type if TYPE_FORWARD_ONLY when streaming
* CONJ-440 : handle very big COM_STMT_SEND_LONG_DATA packet (1Gb)
* CONJ-429 : ResultSet.getDouble/getFloat may throw a NumberFormatException
* CONJ-438 : using option rewriteBatchedStatements, permit rewrite when query has column/table that contain 'select' keyword.

## 1.5.8
* CONJ-424 : getGeneratedKeys() on table without generated key failed on second execution
* CONJ-412 : Metadata take in account tinyInt1isBit in method columnTypeClause
* CONJ-418 : ResultSet.last() isLast() afterLast() and isAfterLast() correction when streaming
* CONJ-415 : ResultSet.absolute() should not always return true
* CONJ-392 : Aurora cluster endpoint detection fails when time_zone doesn't match system_time_zone
* CONJ-425 : CallableStatement getObject class according to java.sql.Types value
* CONJ-426 : Allow executeBatch to be interrupted
* CONJ-420 : High CPU usage against Aurora after 2 hours inactivity

## 1.5.7
* CONJ-407 : handling failover when packet > max_allowed_packet reset the connection state.
* CONJ-403 : possible NPE on ResultSet.close() correction
* CONJ-405 : Calendar instance not cleared before being used in ResultSet.getTimestamp


## 1.5.6
* CONJ-399 : resultSet getLong() for BIGINT column fails if value is Long.MIN_VALUE in Text protocol
* CONJ-395 : Aurora does not randomise selection of read replicas
* CONJ-392 : Aurora cluster endpoint detection timezone issue
* CONJ-394 : mysql_native_password plugin authentication fail when default-auth set
* CONJ-388 : handle timestamp '0000-00-00 00:00:00' getString()
* CONJ-380 : add maxscale in CI
* CONJ-391 : Use SELECT in place of SHOW command on connection
* CONJ-396 : handling multiple resultSet correctly (was failing if more than 2)

## 1.5.5
* CONJ-386 : Disabling useBatchMultiSend option for Aurora, since can hang connection.
* CONJ-385 : Store procedure with resultSet get wrong getUpdateCount() value (0 in place of -1)
* CONJ-383 : permit OldAuthSwitchRequest protocol (compatibility with 5.5 server using plugin)
* CONJ-382 : Client sockets remain option when server close socket when maximum connections number has been reached
* CONJ-381 : Metadata getProcedureColumns precision's information corrected for date/timestamp/datetime
* CONJ-379 : Metadata TINYTEXT type return Types.LONGVARCHAR instead of Types.VARCHAR
* CONJ-376 : Maxscale compatibility : Permit protocol compression only if server permit it
* CONJ-375 : Load data infile with large files fails with OutOfMemoryError
* CONJ-370 : use KeyStore default property when not using keyStore option
* CONJ-369 : Encoding on clob column when useServerPrepStmts=true
* CONJ-362 : fix a possible race condition MariaDbPooledConnection

## 1.5.4
* CONJ-363 : Connection.getClientInfo implementation correction to follow JDBC rules
* CONJ-361 : PrepareStatement setString() with empty string correction.
* CONJ-360 : replacing ManagementFactory.getRuntimeMXBean() that cause possible slow connection depending on JVM / environment
* CONJ-359 : Metadata getColumns(...) resultSet doesnt have "IS_GENERATEDCOLUMN" info

## 1.5.3
* CONJ-358 : Permit using private key with password that differ from keyStore password
* CONJ-356 : secure connection : use KeyStore private key and associate public keys certificates only
* CONJ-342 : Empty clientCertificateKeyStoreUrl option correction
* CONJ-353 : IBM jdk compatibility issue
* CONJ-354 : Streaming issue when using procedures in PrepareStatement/Statement
* CONJ-345 : Regression with using COLLATE keyword in PrepareStatement query
* CONJ-352 : metadata correction on getPrecision() for numeric fields
* CONJ-350 : make prepare fallback to client prepare if query cannot be prepared

## 1.5.2
Release version
* CONJ-331 : clearWarnings() now throw exception on closed connection
* CONJ-299 : PreparedStatement.setObject(Type.BIT, "1") registered as true.
* CONJ-293 : permit named pipe connection without host
* CONJ-333 : ResultSet.getString() of PreparedStatement return NULL When TIME column value=00:00:00

RC corrections
* CONJ-335 : Pool connection may fail to connect with good user
* CONJ-332 : option enabledSslCipherSuites rely on java supportedCipherSuites (replacing enabledCipherSuites)
* UTF-8 conversion correction

## 1.5.1
Release candidate version
### Evolution
#### Aurora host auto-discovery
(CONJ-325)

Aurora now auto discover nodes from cluster endpoint.

##### Aurora endpoints

Every aurora instance has a specific endpoint, i.e. a URL that identify the host. Those endpoints look like `xxx.yyy.zzz.rds.amazonaws.com`.

There is another endpoint named "cluster endpoint" (format `xxx.cluster-yyy.zzz.rds.amazonaws.com`) which is assigned to the current master instance and will change when a new master is promoted.

In previous version, cluster endpoint use was discouraged, since when a failover occur, this cluster endpoint can point for a limited time to a host that isn't the current master anymore. Old recommandation was to list all specific end-points, like : <br />
{{{
jdbc:mariadb:aurora://a.yyy.zzz.rds.amazonaws.com.com,b.yyy.zzz.rds.amazonaws.com.com/db
}}}
This kind of url string will still work, but now, recommended url string has to use only cluster endpoint :<br/>
{{{
jdbc:mariadb:aurora://xxx.cluster-yyy.zzz.rds.amazonaws.com/db
}}}

Driver will automatically discover master and slaves of this cluster from current cluster end-point during connection time. This permit to add new replicas to the cluster instance will be discovered without changing driver configuration.

This discovery append at connection time, so if you are using pool framework, check if this framework as a property that controls the maximum lifetime of a connection in the pool, and set a value to avoid infinite lifetime. When this lifetime is reached, pool will discard the current connection, and create a new one (if needed). New connections will use the new replicas.
(If connections are never discarded, new replicas will begin be used only when a failover occur)


### Bugfix
* CONJ-329 and CONJ-330 : rewriteBatchedStatements execute single query exceptions correction.
  <br /><br />

## 1.5.0
Release candidate version
### Use native SSPI windows implementation
CONJ-295.<br />

Java kerberos implementation is not well implemented with windows :
* need a Windows registry entry (HKEY_LOCAL_MACHINE\System\CurrentControlSet\Control\Lsa\Kerberos\Parameters\AllowTGTSessionKey) so windows shared current ticket to java.
* java kinit must be executed to create a Ticket.
* restriction when client with local admin rights
* ...

[see openJDK issue](https://bugs.openjdk.java.net/browse/JDK-6722928) for more information

Kerberos GSSAPI implementation on Windows in now based on [Waffle](https://github.com/dblock/waffle) that support windows SSPI based on [JNA](https://github.com/java-native-access/jna).<br />
if waffle-jna (and dependencies) is on classpath, native implementation will automatically be used.

This removes all those problems

### Support for TLSv1.1 and TLSv1.2
CONJ-249/CONJ-301<br />

Driver before version 1.5 support only TLSv1.<br />
Default supported protocol are now TLSv1 and TLSv1.1, other protocols can be activated by options.

MariaDB and MySQL community server permit TLSv1 and TLSv1.1.<br />
MariaDB server from version 10.0.15 is using the openSSL library permitting TLSv1.2 (>= 5.5.41 for the 5.5 branch).
//YaSSL doesn't support TLSv1.2, so if MariaDB server is build from sources with YaSSL, only TLSv1 and TLSv1.1 will be available, even for version > 10.0.15//

TLSv1.2 can be enabled by setting option {{{enabledSslProtocolSuites}}} to values {{{"TLSv1, TLSv1.1, TLSv1.2"}}}.

A new option {{{enabledSslCipherSuites}}} permit setting specific cipher.

New Options :
|=enabledSslProtocolSuites|Force TLS/SSL protocol to a specific set of TLS versions (comma separated list). <br />Example : "TLSv1, TLSv1.1, TLSv1.2"<br />//Default: TLSv1, TLSv1.1. Since 1.5.0//|
|=enabledSslCipherSuites|Force TLS/SSL cipher (comma separated list).<br /> Example : "TLS_DHE_RSA_WITH_AES_256_GCM_SHA384, TLS_DHE_DSS_WITH_AES_256_GCM_SHA384"<br />//Default: use JRE ciphers. Since 1.5.0//|

### Performance improvement
[CONJ-291]<br />

Different performance improvement have been done :
* Using PreparedStatement on client side use a simple query parser to identify query parameters. This parsing was taking up to 7% of query time, reduced to 3%.
* Better UTF-8 decoding avoiding memory consumption and gain 1-2% query time for big String.
* client parsing optimization : rewriteBatchedStatements (insert into ab (i) values (1) and insert into ab (i) values (2) rewritten as insert into ab (i) values (1), (2))
  is now 19% faster (Depending on queries 40-50% of CPU time was spend testing that buffer size is big enough to contain query).
* there was some memory wastage when query return big resultset (> 10kb), slowing query.
* ...

[CONJ-320]
Send X well established MySQL protocol without reading results, and read those X results afterwhile.
Basically that permit to avoid a lot of 'ping-pong' between driver and server.

New Options :
|=useBatchMultiSend|PreparedStatement.executeBatch() will send many QUERY before reading result packets.//Default: true. Since 1.5.0//|
|=useBatchMultiSendNumber|When using useBatchMultiSend, indicate maximum query that can be sent at a time.<br />//Default: 100. Since 1.5.0//|

### Prepare + execute in one call
CONJ-296

When using MySQL/MariaDB prepared statement, there will be 3 exchanges with server :
* PREPARE - Prepares statement for execution.
* EXECUTE - Executes a prepared statement preparing by a PREPARE statement.
* DEALLOCATE PREPARE - Releases a prepared statement.

See [Server prepare documentation](https://mariadb.com/kb/en/mariadb/prepare-statement/) for more
information.

PREPARE and DEALLOCATE PREPARE are 2 additional client-server round-trip.
Since MariaDB 10.2, a new functionality named COM-MULTI to permitting to send different task to server in one round-trip.
Driver is using this functionality to PREPARE and EXECUTE in one client-server round-trip.

### Client logging

Client logging can be enabled, permitting to log query information, execution time and different failover information.
This implementation need the standard SLF4J dependency.

New Options :
|=log|Enable log information. require Slf4j version > 1.4 dependency.<br />//Default: false. Since 1.5.0//|
|=maxQuerySizeToLog|Only the first characters corresponding to this options size will be displayed in logs<br />//Default: 1024. Since 1.5.0//|
|=slowQueryThresholdNanos|Will log query with execution time superior to this value (if defined )<br />//Default: 1024. Since 1.5.0//|
|=profileSql|log query execution time.<br />//Default: false. Since 1.5.0//|


### "LOAD DATA INFILE" Interceptors
CONJ-305
LOAD DATA INFILE The fastest way to load many datas is using query [LOAD DATA INFILE](https://mariadb.com/kb/en/mariadb/load-data-infile/).
<br />Problem is using "LOAD DATA LOCAL INFILE" (ie : loading a file from client), may be a security problem :
* A "man in the middle" proxy server can change the actual file asked from server so client will send a Local file to this proxy.
* If someone has can execute query from client, he can have access to any file on client (according to the rights of the user running the client process).

See [load-data-infile documentation](./documentation/use-mariadb-connector-j-driver.creole#load-data-infile) for more information.
Interceptors can now filter LOAD DATA LOCAL INFILE query's file location to validate path / file name.
Those interceptors:
* Must implement interface {{{org.mariadb.jdbc.LocalInfileInterceptor}}}.
* Use [[http://docs.oracle.com/javase/7/docs/api/java/util/ServiceLoader.html|ServiceLoader]] implementation, so interceptors classes must be listed in file META-INF/services/org.mariadb.jdbc.LocalInfileInterceptor.

Example:
{{{
package org.project;
public class LocalInfileInterceptorImpl implements LocalInfileInterceptor {
@Override
public boolean validate(String fileName) {
File file = new File(fileName);
String absolutePath = file.getAbsolutePath();
String filePath = absolutePath.substring(0,absolutePath.lastIndexOf(File.separator));
return filePath.equals("/var/tmp/exchanges");
}
}
}}}
file META-INF/services/org.mariadb.jdbc.LocalInfileInterceptor must exist with content {{{org.project.LocalInfileInterceptorImpl}}}.

You can get rid of defining the META-INF/services file using [[https://github.com/google/auto/tree/master/service|google auto-service]] framework, permitting to use annotation {{{@AutoService(LocalInfileInterceptor.class)}}} that will register the implementation as a service automatically.

Using the previous example:
{{{
@AutoService(LocalInfileInterceptor.class)
public class LocalInfileInterceptorImpl implements LocalInfileInterceptor {
@Override
public boolean validate(String fileName) {
File file = new File(fileName);
String absolutePath = file.getAbsolutePath();
String filePath = absolutePath.substring(0,absolutePath.lastIndexOf(File.separator));
return filePath.equals("/var/tmp/exchanges");
}
}
}}}



### Minor evolution
* CONJ-260 : Add jdbc nString, nCharacterStream, nClob implementation

### Bugfix
* CONJ-316 : Wrong Exception thrown for ScrollType TYPE_SCROLL_INSENSITIVE
* CONJ-298 : Error on Callable function exception when no parameter and space before parenthesis
* CONJ-314 : Permit using Call with Statement / Prepare Statement
  <br /><br /><br />
## 1.4.6
* CONJ-293] Permit named pipe connection without host
* CONJ-309] Possible NPE on aurora when failover occur during connection initialisation
* CONJ-312] NPE while loading a null from TIMESTAMP field using binary protocol
* misc] batch with one parameter correction (using rewriteBatchedStatements option)

## 1.4.5
* CONJ-297] Useless memory consumption when using Statement.setQueryTimeout
* CONJ-294] PrepareStatement on master reconnection after a failover
* CONJ-288] using SHOW VARIABLES to replace SELECT on connection to permit connection on a galera non primary node
* CONJ-290] Timestamps format error when using prepareStatement with options useFractionalSeconds and useServerPrepStmts

## 1.4.4
* CONJ-289] PrepareStatement on master reconnection after a failover
* CONJ-288] using SHOW VARIABLES to replace SELECT on connection to permit connection on a galera non primary node

## 1.4.3

* CONJ-284] Cannot read autoincremented IDs bigger than Short.MAX_VALUE
* CONJ-283] Parsing correction on MariaDbClientPreparedStatement - syntax error on insert values
* CONJ-282] Handling YEARs with binary prepareStatement
* CONJ-281] Connector/J is incompatible with Google App Engine correction
* CONJ-278] Improve prepared statement on failover

## 1.4.2

* CONJ-275] Streaming result without result throw "Current position is before the first row"


## 1.4.1


* CONJ-274] correction to permit connection to MySQL 5.1 server
* CONJ-273] correction when using prepareStatement without parameters and option rewriteBatchedStatements to true
* CONJ-270] permit 65535 parameters to server preparedStatement
* CONJ-268] update license header
* misc] when option rewriteBatchedStatements is set to true, correction of packet separation when query size > max_allow_packet
* misc] performance improvement for select result.

## 1.4.0

### Complete implementation of fetch size.
CONJ-26
JDBC allows to specify the number of rows fetched for a query, and this number is referred to as the fetch size
Before version 1.4.0, query were loading all results or row by row using Statement.setFetchSize(Integer.MIN_VALUE).
Now it's possible to set fetch size according to your need.
Loading all results for large result sets is using a lot of memory. This functionality permit to save memory without having performance decrease.

### Memory footprint improvement
CONJ-125
Buffers have been optimized to reduced memory footprint

### CallableStatement  performance improvement.
CONJ-209
Calling function / procedure performance is now optimized according to query. Depending on queries, difference can be up to 300%.

### Authentication evolution
CONJ-251 Permit now new authentication possibility : [[https://mariadb.com/kb/en/mariadb/pam-authentication-plugin/|PAM authentication]], and GSSAPI/SSPI authentication.

GSSAPI/SSPI authentication authentication plugin for MariaDB permit a passwordless login.

On Unix systems, GSSAPI is usually synonymous with Kerberos authentication. Windows has slightly different but very similar API called SSPI, that along with Kerberos, also supports NTLM authentication.
See more detail in [[https://github.com/mariadb-corporation/mariadb-connector-j/blob/master/documentation/plugin/GSSAPI|GSSAPI/SSPI configuration]]

### Connection attributes
CONJ-217
Driver information informations are now send to [[https://mariadb.com/kb/en/mariadb/performance-schema-session_connect_attrs-table/|connection attributes tables]] (performance_schema must be activated).
A new option "connectionAttributes" permit to add client specifics data.

For example when connecting with the following connection string {{{"jdbc:mariadb://localhost:3306/testj?user=root&connectionAttributes=myOption:1,mySecondOption:'jj'"}}},
if performance_schema is activated, information about this connection will be available during the time this connection is active :
{{{
select * from performance_schema.session_connect_attrs where processList_id = 5
+----------------+-----------------+---------------------+------------------+
| PROCESSLIST_ID | ATTR_NAME       | ATTR_VALUE          | ORDINAL_POSITION |
+----------------+-----------------+---------------------+------------------+
|5               |_client_name     |MariaDB connector/J  |0                 |
|5               |_client_version  |1.4.0-SNAPSHOT       |1                 |
|5               |_os              |Windows 8.1          |2                 |
|5               |_pid             |14124@portable-diego |3                 |
|5               |_thread          |5                    |4                 |
|5               |_java_vendor     |Oracle Corporation	 |5                 |
|5               |_java_version    |1.7.0_79	         |6                 |
|5               |myOption         |1	                 |7                 |
|5               |mySecondOption   |'jj'                 |8                 |
+----------------+-----------------+---------------------+------------------+
}}}


## Minor evolution
* CONJ-210 : adding a "jdbcCompliantTruncation" option to force truncation warning as SQLException.
* CONJ-211 : when in master/slave configuration, option "assureReadOnly" will ensure that slaves are in read-only mode ( forcing transaction by a query "SET SESSION TRANSACTION READ ONLY").
* CONJ-213 : new option "continueBatchOnError". Permit to continue batch when an exception occur : When executing a batch and an error occur, must the batch stop immediatly (default) or finish remaining batch before throwing exception.

## Bugfix
* CONJ-236 : Using a parametrized query with a smallint -1 does return the unsigned value
* CONJ-250 : Tomcat doesn't stop when using Aurora failover configuration
* CONJ-260 : Add jdbc nString, nCharacterStream, nClob implementation
* CONJ-269 : handle server configuration autocommit=0
* CONJ-271 : ResultSet.first() may throw SQLDataException: Current position is before the first row<|MERGE_RESOLUTION|>--- conflicted
+++ resolved
@@ -1,6 +1,16 @@
 # Change Log
 
-<<<<<<< HEAD
+## [2.7.4](https://github.com/mariadb-corporation/mariadb-connector-j/tree/2.7.4) (29 Jul 2021)
+[Full Changelog](https://github.com/mariadb-corporation/mariadb-connector-j/compare/2.7.3...2.7.4)
+
+* CONJ-890	getImportedKeys/getTables regression returning an empty resultset for null/empty catalog
+* CONJ-863	Ensure socket state when SocketTimeout occurs
+* CONJ-873	IndexOutOfBoundsException when executing prepared queries using automatic key generation in parallel
+* CONJ-884	MariaDbPoolDataSource leaks connections when the mariadb server restarts
+* CONJ-893	DatabaseMetaData.getColumns regression causing TINYINT(x) with x > 1 to return BIT type in place of TINYINT
+* CONJ-889	CallableStatement using function throw wrong error on getter
+
+
 ## [3.0.0](https://github.com/mariadb-corporation/mariadb-connector-j/tree/3.0.0) (3 May 2021)
 [Full Changelog](https://github.com/mariadb-corporation/mariadb-connector-j/compare/2.7.2...3.0.0)
 
@@ -53,21 +63,6 @@
 
 Equivalent options are `tcpKeepIdle`, `tcpKeepCount`, `tcpKeepInterval`
 Since available only with java 11, setting this option with java < 11 will have no effect. 
-
-
-
-
-=======
-## [2.7.4](https://github.com/mariadb-corporation/mariadb-connector-j/tree/2.7.4) (29 Jul 2021)
-[Full Changelog](https://github.com/mariadb-corporation/mariadb-connector-j/compare/2.7.3...2.7.4)
-
-* CONJ-890	getImportedKeys/getTables regression returning an empty resultset for null/empty catalog
-* CONJ-863	Ensure socket state when SocketTimeout occurs
-* CONJ-873	IndexOutOfBoundsException when executing prepared queries using automatic key generation in parallel
-* CONJ-884	MariaDbPoolDataSource leaks connections when the mariadb server restarts
-* CONJ-893	DatabaseMetaData.getColumns regression causing TINYINT(x) with x > 1 to return BIT type in place of TINYINT
-* CONJ-889	CallableStatement using function throw wrong error on getter
-
 
 ## [2.7.3](https://github.com/mariadb-corporation/mariadb-connector-j/tree/2.7.3) (12 May 2021)
 [Full Changelog](https://github.com/mariadb-corporation/mariadb-connector-j/compare/2.7.2...2.7.3)
@@ -84,7 +79,7 @@
 * CONJ-858	Properties.put with object that differ from String supported even if use is not recommended
 * CONJ-861	executeBatch must not clear last parameter value.
 * CONJ-883	using unix socket, hostname is not mandatory anymore
->>>>>>> 0b78458f
+
 
 ## [2.7.2](https://github.com/mariadb-corporation/mariadb-connector-j/tree/2.7.2) (29 Jan. 2021)
 [Full Changelog](https://github.com/mariadb-corporation/mariadb-connector-j/compare/2.7.1...2.7.2)
@@ -856,6 +851,7 @@
 * If someone has can execute query from client, he can have access to any file on client (according to the rights of the user running the client process).
 
 See [load-data-infile documentation](./documentation/use-mariadb-connector-j-driver.creole#load-data-infile) for more information.
+
 Interceptors can now filter LOAD DATA LOCAL INFILE query's file location to validate path / file name.
 Those interceptors:
 * Must implement interface {{{org.mariadb.jdbc.LocalInfileInterceptor}}}.
