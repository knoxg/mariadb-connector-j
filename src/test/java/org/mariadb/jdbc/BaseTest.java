--- conflicted
+++ resolved
@@ -208,10 +208,6 @@
             setUri();
             urlParser.auroraPipelineQuirks();
 
-<<<<<<< HEAD
-            sharedConnection = DriverManager.getConnection(url);
-
-=======
             try {
                 sharedConnection = MariaDbConnection.newConnection(urlParser, null);
             } catch (SQLException sqle) {
@@ -219,7 +215,6 @@
                 sharedConnection = DriverManager.getConnection(url);
             }
             
->>>>>>> 8edfd270
             String dbVersion = sharedConnection.getMetaData().getDatabaseProductVersion();
             doPrecisionTest = isMariadbServer() || !dbVersion.startsWith("5.5"); //MySQL 5.5 doesn't support precision
         }
