--- conflicted
+++ resolved
@@ -512,15 +512,10 @@
             }
             return false;
         }
-<<<<<<< HEAD
-        if (innodbLogFileSize < 200 * 1024 * 1024) {
+        if (innodbLogFileSize < 200 * 1024 * 1024L) {
             if (displayMessage) {
                 System.out.println("test '" + testName + "' skipped  due to server variable innodb_log_file_size < 200M");
             }
-=======
-        if (innodbLogFileSize < 200 * 1024 * 1024L) {
-            if (displayMessage) System.out.println("test '" + testName + "' skipped  due to server variable innodb_log_file_size < 200M");
->>>>>>> 890148f5
             return false;
         }
         return true;
@@ -541,25 +536,16 @@
         long innodbLogFileSize = rs.getLong(1);
 
 
-<<<<<<< HEAD
-        if (maxAllowedPacket < 40 * 1024 * 1024) {
+        if (maxAllowedPacket < 40 * 1024 * 1024L) {
             if (displayMsg) {
                 System.out.println("test '" + testName + "' skipped  due to server variable max_allowed_packet < 40M");
             }
             return false;
         }
-        if (innodbLogFileSize < 400 * 1024 * 1024) {
+        if (innodbLogFileSize < 400 * 1024 * 1024L) {
             if (displayMsg) {
                 System.out.println("test '" + testName + "' skipped  due to server variable innodb_log_file_size < 400M");
             }
-=======
-        if (maxAllowedPacket < 40 * 1024 * 1024L) {
-            if (displayMsg) System.out.println("test '" + testName + "' skipped  due to server variable max_allowed_packet < 40M");
-            return false;
-        }
-        if (innodbLogFileSize < 400 * 1024 * 1024L) {
-            if (displayMsg) System.out.println("test '" + testName + "' skipped  due to server variable innodb_log_file_size < 400M");
->>>>>>> 890148f5
             return false;
         }
 
