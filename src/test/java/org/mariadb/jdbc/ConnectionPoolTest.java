/*
 *
 * MariaDB Client for Java
 *
 * Copyright (c) 2012-2014 Monty Program Ab.
 * Copyright (c) 2015-2017 MariaDB Ab.
 *
 * This library is free software; you can redistribute it and/or modify it under
 * the terms of the GNU Lesser General Public License as published by the Free
 * Software Foundation; either version 2.1 of the License, or (at your option)
 * any later version.
 *
 * This library is distributed in the hope that it will be useful, but
 * WITHOUT ANY WARRANTY; without even the implied warranty of MERCHANTABILITY or
 * FITNESS FOR A PARTICULAR PURPOSE.  See the GNU Lesser General Public License
 * for more details.
 *
 * You should have received a copy of the GNU Lesser General Public License along
 * with this library; if not, write to Monty Program Ab info@montyprogram.com.
 *
 * This particular MariaDB Client for Java file is work
 * derived from a Drizzle-JDBC. Drizzle-JDBC file which is covered by subject to
 * the following copyright and notice provisions:
 *
 * Copyright (c) 2009-2011, Marcus Eriksson
 *
 * Redistribution and use in source and binary forms, with or without modification,
 * are permitted provided that the following conditions are met:
 * Redistributions of source code must retain the above copyright notice, this list
 * of conditions and the following disclaimer.
 *
 * Redistributions in binary form must reproduce the above copyright notice, this
 * list of conditions and the following disclaimer in the documentation and/or
 * other materials provided with the distribution.
 *
 * Neither the name of the driver nor the names of its contributors may not be
 * used to endorse or promote products derived from this software without specific
 * prior written permission.
 *
 * THIS SOFTWARE IS PROVIDED BY THE COPYRIGHT HOLDERS  AND CONTRIBUTORS "AS IS"
 * AND ANY EXPRESS OR IMPLIED WARRANTIES, INCLUDING, BUT NOT LIMITED TO, THE IMPLIED
 * WARRANTIES OF MERCHANTABILITY AND FITNESS FOR A PARTICULAR PURPOSE ARE DISCLAIMED.
 * IN NO EVENT SHALL THE COPYRIGHT HOLDER OR CONTRIBUTORS BE LIABLE FOR ANY DIRECT,
 * INDIRECT, INCIDENTAL, SPECIAL, EXEMPLARY, OR CONSEQUENTIAL DAMAGES (INCLUDING, BUT
 * NOT LIMITED TO, PROCUREMENT OF SUBSTITUTE GOODS OR SERVICES; LOSS OF USE, DATA, OR
 * PROFITS; OR BUSINESS INTERRUPTION) HOWEVER CAUSED AND ON ANY THEORY OF LIABILITY,
 * WHETHER IN CONTRACT, STRICT LIABILITY, OR TORT (INCLUDING NEGLIGENCE OR OTHERWISE)
 * ARISING IN ANY WAY OUT OF THE USE OF THIS SOFTWARE, EVEN IF ADVISED OF THE POSSIBILITY
 * OF SUCH DAMAGE.
 *
 */

package org.mariadb.jdbc;

import com.zaxxer.hikari.HikariConfig;
import com.zaxxer.hikari.HikariDataSource;
import org.junit.Assert;
import org.junit.BeforeClass;
import org.junit.Test;

import javax.sql.DataSource;
import java.sql.*;

public class ConnectionPoolTest extends BaseTest {

    /**
     * Tables initialisation.
     *
     * @throws SQLException exception
     */
    @BeforeClass()
    public static void initClass() throws SQLException {
        for (int i = 0; i < 50; i++) {
            createTable("test_pool_batch" + i, "id int not null primary key auto_increment, test varchar(10)");
        }
    }

    @Test
    public void testBasicPool() throws SQLException {

        final HikariDataSource ds = new HikariDataSource();
        ds.setMaximumPoolSize(20);
        ds.setDriverClassName("org.mariadb.jdbc.Driver");
        ds.setJdbcUrl(connU);
        ds.addDataSourceProperty("user", username);
        if (password != null) ds.addDataSourceProperty("password", password);
        ds.setAutoCommit(false);
        Assert.assertTrue(validateDataSource(ds));
<<<<<<< HEAD

=======
        ds.close();
>>>>>>> fde60c15
    }

    @Test
    public void testPoolHikariCpWithConfig() throws SQLException {

        HikariConfig config = new HikariConfig();
        config.setJdbcUrl(connU);
        config.setUsername(username);
        if (password != null) config.setPassword(password);
        config.addDataSourceProperty("cachePrepStmts", "true");
        config.addDataSourceProperty("prepStmtCacheSize", "250");
        config.addDataSourceProperty("prepStmtCacheSqlLimit", "2048");
<<<<<<< HEAD
        HikariDataSource ds = null;
        try {
            ds = new HikariDataSource(config);
            Assert.assertTrue(validateDataSource(ds));
        } finally {
            ds.close();
=======
        try (HikariDataSource ds = new HikariDataSource(config)) {
            Assert.assertTrue(validateDataSource(ds));
        }

    }

    private boolean validateDataSource(DataSource ds) throws SQLException {
        try (Connection connection = ds.getConnection()) {
            try (Statement statement = connection.createStatement()) {
                try (ResultSet rs = statement.executeQuery("SELECT 1")) {
                    Assert.assertTrue(rs.next());
                    Assert.assertEquals(1, rs.getInt(1));
                    return true;
                }
            }
>>>>>>> fde60c15
        }

<<<<<<< HEAD
    }

    private boolean validateDataSource(DataSource ds) throws SQLException {
        Connection connection = null;
        try {
            connection = ds.getConnection();
            Statement statement = connection.createStatement();
            ResultSet rs = statement.executeQuery("SELECT 1");
            Assert.assertTrue(rs.next());
            Assert.assertEquals(1, rs.getInt(1));
            return true;
        } finally {
            if (connection != null) connection.close();
        }
    }

=======
>>>>>>> fde60c15
    private class InsertThread implements Runnable {
        private final DataSource dataSource;
        private final int insertNumber;
        private final int tableNumber;

        public InsertThread(int tableNumber, int insertNumber, DataSource dataSource) {
            this.insertNumber = insertNumber;
            this.tableNumber = tableNumber;
            this.dataSource = dataSource;
        }

        public void run() {

            Connection connection = null;
            try {
                connection = dataSource.getConnection();
                PreparedStatement preparedStatement = connection.prepareStatement("INSERT INTO test_pool_batch"
                        + tableNumber + "(test) VALUES (?)");
                for (int i = 1; i < insertNumber; i++) {
                    preparedStatement.setString(1, i + "");
                    preparedStatement.addBatch();
                }
                preparedStatement.executeBatch();
            } catch (SQLException e) {
                Assert.fail("ERROR insert : " + e.getMessage());
            } finally {
                try {
                    if (connection != null) connection.close();
                } catch (SQLException sqle) {
                    //eat
                }
            }
        }
    }
}<|MERGE_RESOLUTION|>--- conflicted
+++ resolved
@@ -86,11 +86,7 @@
         if (password != null) ds.addDataSourceProperty("password", password);
         ds.setAutoCommit(false);
         Assert.assertTrue(validateDataSource(ds));
-<<<<<<< HEAD
-
-=======
         ds.close();
->>>>>>> fde60c15
     }
 
     @Test
@@ -103,33 +99,14 @@
         config.addDataSourceProperty("cachePrepStmts", "true");
         config.addDataSourceProperty("prepStmtCacheSize", "250");
         config.addDataSourceProperty("prepStmtCacheSqlLimit", "2048");
-<<<<<<< HEAD
         HikariDataSource ds = null;
         try {
             ds = new HikariDataSource(config);
             Assert.assertTrue(validateDataSource(ds));
         } finally {
             ds.close();
-=======
-        try (HikariDataSource ds = new HikariDataSource(config)) {
-            Assert.assertTrue(validateDataSource(ds));
         }
 
-    }
-
-    private boolean validateDataSource(DataSource ds) throws SQLException {
-        try (Connection connection = ds.getConnection()) {
-            try (Statement statement = connection.createStatement()) {
-                try (ResultSet rs = statement.executeQuery("SELECT 1")) {
-                    Assert.assertTrue(rs.next());
-                    Assert.assertEquals(1, rs.getInt(1));
-                    return true;
-                }
-            }
->>>>>>> fde60c15
-        }
-
-<<<<<<< HEAD
     }
 
     private boolean validateDataSource(DataSource ds) throws SQLException {
@@ -146,8 +123,6 @@
         }
     }
 
-=======
->>>>>>> fde60c15
     private class InsertThread implements Runnable {
         private final DataSource dataSource;
         private final int insertNumber;
