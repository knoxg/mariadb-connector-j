package org.mariadb.jdbc;

import com.fasterxml.jackson.databind.deser.Deserializers;
import org.junit.Test;
import org.junit.runner.RunWith;

import java.sql.*;
import java.util.Map;
import java.util.Properties;
import java.util.concurrent.Executor;

import static org.junit.Assert.*;



public class MariaDbDatabaseMetaDataTest extends BaseTest {

    /**
<<<<<<< HEAD
     * CONJ-412: tinyInt1isBit and yearIsDateType is not applied in method columnTypeClause
     * @throws Exception
     */
    @Test
    public void testYearDataType() throws Exception {
        createTable("yearTableMeta", "xx tinyint(1), yy year(2), zz bit, uu smallint");
=======
     * CONJ-412: tinyInt1isBit and yearIsDateType is not applied in method columnTypeClause.
     * @throws Exception if exception occur
     */
    @Test
    public void testYearDataType() throws Exception {
        createTable("yearTableMeta", "xx tinyint(1), yy year(4), zz bit, uu smallint");
>>>>>>> a8dac314
        try (Connection connection = setConnection()) {
            checkResults(connection, true, true);
        }

        try (Connection connection = setConnection("&yearIsDateType=false&tinyInt1isBit=false")) {
            checkResults(connection, false, false);
        }
    }

    private void checkResults(Connection connection, boolean yearAsDate, boolean tinyAsBit) throws SQLException {
        DatabaseMetaData meta = connection.getMetaData();
        ResultSet rs = meta.getColumns(null, null, "yearTableMeta", null);
        assertTrue(rs.next());
        assertEquals(tinyAsBit ? "BIT" : "TINYINT", rs.getString(6));
        assertTrue(rs.next());
        assertEquals(yearAsDate ? "YEAR" : "SMALLINT" , rs.getString(6));
        assertEquals(yearAsDate ? null : "5" , rs.getString(7)); // column size
        assertEquals(yearAsDate ? null : "0", rs.getString(9)); // decimal digit

    }

}<|MERGE_RESOLUTION|>--- conflicted
+++ resolved
@@ -16,21 +16,12 @@
 public class MariaDbDatabaseMetaDataTest extends BaseTest {
 
     /**
-<<<<<<< HEAD
-     * CONJ-412: tinyInt1isBit and yearIsDateType is not applied in method columnTypeClause
-     * @throws Exception
-     */
-    @Test
-    public void testYearDataType() throws Exception {
-        createTable("yearTableMeta", "xx tinyint(1), yy year(2), zz bit, uu smallint");
-=======
      * CONJ-412: tinyInt1isBit and yearIsDateType is not applied in method columnTypeClause.
      * @throws Exception if exception occur
      */
     @Test
     public void testYearDataType() throws Exception {
         createTable("yearTableMeta", "xx tinyint(1), yy year(4), zz bit, uu smallint");
->>>>>>> a8dac314
         try (Connection connection = setConnection()) {
             checkResults(connection, true, true);
         }
