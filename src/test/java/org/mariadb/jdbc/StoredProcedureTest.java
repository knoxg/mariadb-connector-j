--- conflicted
+++ resolved
@@ -875,18 +875,11 @@
     @Test
     public void testProcedureComment() throws Exception {
         createProcedure("testProcedureComment", "(a INT, b VARCHAR(32)) BEGIN SELECT CONCAT(CONVERT(a, CHAR(50)), b); END");
-<<<<<<< HEAD
         CallableStatement callableStatement = null;
         try {
             callableStatement = sharedConnection.prepareCall("{ call /*comment ? */ testj.testProcedureComment(?, "
                     + "/*comment ? */?) #comment ? }");
-            assertTrue(callableStatement.toString().indexOf("/*") != -1);
-=======
-
-        try (CallableStatement callableStatement = sharedConnection.prepareCall("{ call /*comment ? */ testj.testProcedureComment(?, "
-                + "/*comment ? */?) #comment ? }")) {
             assertTrue(callableStatement.toString().contains("/*"));
->>>>>>> 19091f7c
             callableStatement.setInt(1, 1);
             callableStatement.setString(2, " a");
             ResultSet rs = callableStatement.executeQuery();
@@ -979,7 +972,7 @@
             assertEquals(parameterTypes[index], rs.getInt("DATA_TYPE"));
 
             switch (index) {
-                
+
                 case 0:
                 case 6:
                 case 7:
