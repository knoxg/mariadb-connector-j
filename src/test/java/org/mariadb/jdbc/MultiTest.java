package org.mariadb.jdbc;

import org.junit.Assume;
import org.junit.BeforeClass;
import org.junit.Test;

import java.sql.*;
import java.util.Properties;

import static org.junit.Assert.*;


public class MultiTest extends BaseTest {

    /**
     * Tables initialisation.
     */
    @BeforeClass()
    public static void initClass() throws SQLException {
        createTable("MultiTestt1", "id int, test varchar(100)");
        createTable("MultiTestt2", "id int, test varchar(100)");
        createTable("MultiTestt3", "message text");
        createTable("MultiTestt4", "id int, test varchar(100), PRIMARY KEY (`id`)");
        createTable("MultiTestt5", "id int, test varchar(100)");
        createTable("MultiTestt6", "id int, test varchar(100)");
        createTable("MultiTestt7", "id int, test varchar(100)");
        createTable("MultiTestt8", "id int, test varchar(100)");
        createTable("MultiTestt10", "id int");
        createTable("MultiTestreWriteDuplicateTestTable", "id int, name varchar(100), PRIMARY KEY (`id`)");
        createTable("MultiTesttselect1", "LAST_UPDATE_DATETIME TIMESTAMP , nn int");
        createTable("MultiTesttselect2", "nn int");
        createTable("MultiTesttselect3", "LAST_UPDATE_DATETIME TIMESTAMP , nn int");
        createTable("MultiTesttselect4", "nn int");
        createTable("MultiTestt3_dupp", "col1 int, pkey int NOT NULL, col2 int, col3 int, col4 int, PRIMARY KEY "
                + "(`pkey`)");
        createTable("MultiTesttest_table", "col1 VARCHAR(32), col2 VARCHAR(32), col3 VARCHAR(32), col4 VARCHAR(32), "
                + "col5 VARCHAR(32)");
        createTable("MultiTesttest_table2", "col1 VARCHAR(32), col2 VARCHAR(32), col3 VARCHAR(32), col4 VARCHAR(32), "
                + "col5 VARCHAR(32)");
        createTable("MultiTestValues", "col1 VARCHAR(32), col2 VARCHAR(32)");

        createTable("MultiTestprepsemi", "id int not null primary key auto_increment, text text");
        createTable("MultiTestA", "data varchar(10)");
        createTable("testMultiGeneratedKey", "id int not null primary key auto_increment, text text");


        if (testSingleHost) {
            Statement st = sharedConnection.createStatement();
            st.execute("insert into MultiTestt1 values(1,'a'),(2,'a')");
            st.execute("insert into MultiTestt2 values(1,'a'),(2,'a')");
            st.execute("insert into MultiTestt5 values(1,'a'),(2,'a'),(2,'b')");
        }

    }

    @Test
    public void rewriteSelectQuery() throws Throwable {
        Statement st = sharedConnection.createStatement();
        st.execute("INSERT INTO MultiTesttselect2 VALUES (1)");
        PreparedStatement ps = sharedConnection.prepareStatement("/*CLIENT*/ insert into MultiTesttselect1 "
                + "(LAST_UPDATE_DATETIME, nn) select ?, nn from MultiTesttselect2");
        ps.setTimestamp(1, new Timestamp(System.currentTimeMillis()));
        ps.executeUpdate();

        ResultSet rs = st.executeQuery("SELECT * FROM MultiTesttselect1");
        rs.next();
        assertEquals(rs.getInt(2), 1);
    }

    @Test
    public void rewriteSelectQueryServerPrepared() throws Throwable {
        Statement st = sharedConnection.createStatement();
        st.execute("INSERT INTO MultiTesttselect4 VALUES (1)");
        PreparedStatement ps = sharedConnection.prepareStatement("insert into MultiTesttselect3 (LAST_UPDATE_DATETIME,"
                + " nn) select ?, nn from MultiTesttselect4");
        ps.setTimestamp(1, new Timestamp(System.currentTimeMillis()));
        ps.executeUpdate();

        ResultSet rs = st.executeQuery("SELECT * FROM MultiTesttselect3");
        rs.next();
        assertEquals(rs.getInt(2), 1);
    }

    @Test
    public void basicTest() throws SQLException {
        try (Connection connection = setConnection("&allowMultiQueries=true")) {
            Statement statement = connection.createStatement();
            ResultSet rs = statement.executeQuery("select * from MultiTestt1;select * from MultiTestt2;");
            int count = 0;
            while (rs.next()) {
                count++;
            }
            assertTrue(count > 0);
            assertTrue(statement.getMoreResults());
            rs = statement.getResultSet();
            count = 0;
            while (rs.next()) {
                count++;
            }
            assertTrue(count > 0);
            assertFalse(statement.getMoreResults());
        }
    }

    @Test
    public void updateTest() throws SQLException {
        try (Connection connection = setConnection("&allowMultiQueries=true")) {
            Statement statement = connection.createStatement();
            statement.execute("update MultiTestt5 set test='a " + System.currentTimeMillis()
                    + "' where id = 2;select * from MultiTestt2;update MultiTestt5 set test='a2 " + System.currentTimeMillis()
                    + "' where id = 1;");
            assertNull(statement.getResultSet());
            assertEquals(2, statement.getUpdateCount());
            assertTrue(statement.getMoreResults());
            assertEquals(-1, statement.getUpdateCount());
            ResultSet rs = statement.getResultSet();
            int count = 0;
            while (rs.next()) {
                count++;
            }
            assertTrue(count > 0);

            assertTrue(statement.getMoreResults());
            assertEquals(1, statement.getUpdateCount());
            assertNull(statement.getResultSet());
            assertFalse(statement.getMoreResults());
        }
    }

    @Test
    public void updateTest2() throws SQLException {
        try (Connection connection = setConnection("&allowMultiQueries=true")) {
            Statement statement = connection.createStatement();
            statement.execute("select * from MultiTestt2;update MultiTestt5 set test='a " + System.currentTimeMillis()
                    + "' where id = 2;");
            ResultSet rs = statement.getResultSet();
            int count = 0;
            while (rs.next()) {
                count++;
            }
            assertTrue(count == 2);
            statement.getMoreResults();

            int updateNb = statement.getUpdateCount();
            assertEquals(2, updateNb);
        }
    }

    @Test
    public void selectTest() throws SQLException {
        try (Connection connection = setConnection("&allowMultiQueries=true")) {
            Statement statement = connection.createStatement();
            statement.execute("select * from MultiTestt2;select * from MultiTestt1;");
            ResultSet rs = statement.getResultSet();
            int count = 0;
            while (rs.next()) {
                count++;
            }
            assertTrue(count > 0);
            rs = statement.executeQuery("select * from MultiTestt1");
            count = 0;
            while (rs.next()) {
                count++;
            }
            assertTrue(count > 0);
        }
    }

    @Test
    public void setMaxRowsMulti() throws Exception {
        try (Connection connection = setConnection("&allowMultiQueries=true")) {
            Statement st = connection.createStatement();
            assertEquals(0, st.getMaxRows());

            st.setMaxRows(1);
            assertEquals(1, st.getMaxRows());

            /* Check 3 rows are returned if maxRows is limited to 3, in every result set in batch */

           /* Check first result set for at most 3 rows*/
            ResultSet rs = st.executeQuery("select 1 union select 2;select 1 union select 2");
            int cnt = 0;

            while (rs.next()) {
                cnt++;
            }
            rs.close();
            assertEquals(1, cnt);

           /* Check second result set for at most 3 rows*/
            assertTrue(st.getMoreResults());
            rs = st.getResultSet();
            cnt = 0;
            while (rs.next()) {
                cnt++;
            }
            rs.close();
            assertEquals(1, cnt);
        }
    }

    /**
     * Conj-99: rewriteBatchedStatements parameter.
     *
     * @throws SQLException exception
     */
    @Test
    public void rewriteBatchedStatementsDisabledInsertionTest() throws SQLException {
        verifyInsertBehaviorBasedOnRewriteBatchedStatements(Boolean.FALSE, 3000);
    }


    /**
     * Conj-206: rewriteBatchedStatements parameter take care of max_allowed_size.
     *
     * @throws SQLException exception
     */
    @Test
    public void rewriteBatchedMaxAllowedSizeTest() throws SQLException {

        createTable("MultiTestt6", "id int, test varchar(10000)");
        Assume.assumeTrue(checkMaxAllowedPacketMore8m("rewriteBatchedMaxAllowedSizeTest"));
        Statement st = sharedConnection.createStatement();
        ResultSet rs = st.executeQuery("select @@max_allowed_packet");
        if (rs.next()) {
            long maxAllowedPacket = rs.getInt(1);
<<<<<<< HEAD
            int totalInsertCommands = (int) Math.ceil(maxAllowedPacket / 10050);
=======
            Assume.assumeTrue(maxAllowedPacket < 512 * 1024 * 1024L);
            int totalInsertCommands = (int) Math.ceil( maxAllowedPacket / 10050);
>>>>>>> 890148f5
            verifyInsertBehaviorBasedOnRewriteBatchedStatements(Boolean.TRUE, totalInsertCommands);
        } else {
            fail();
        }
    }

    @Test
    public void rewriteBatchedWithoutParam() throws SQLException {
        try (Connection connection = setConnection("&rewriteBatchedStatements=true")) {
            PreparedStatement preparedStatement = connection.prepareStatement("INSERT INTO MultiTestt10 VALUES (1)");
            for (int i = 0; i < 100; i++) {
                preparedStatement.addBatch();
            }
            preparedStatement.executeBatch();
            ResultSet rs = connection.createStatement().executeQuery("SELECT COUNT(*) FROM MultiTestt10");
            rs.next();
            assertEquals(100, rs.getInt(1));
        }
    }

    /**
     * CONJ-329 error for rewrite without parameter.
     *
     * @throws SQLException if exception occur
     */
    @Test
    public void rewriteStatementWithoutParameter() throws SQLException {
        try (Connection connection = setConnection("&rewriteBatchedStatements=true")) {
            try (PreparedStatement statement = connection.prepareStatement("SELECT 1")) {
                statement.executeQuery();
            }
        }
    }

    /**
     * CONJ-330 - correction using execute...() for rewriteBatchedStatements
     *
     * @throws SQLException if exception occur
     */
    @Test
    public void rewriteMonoQueryStatementWithParameter() throws SQLException {
        try (Connection connection = setConnection("&rewriteBatchedStatements=true")) {
            String failingQuery1 = "SELECT (1=? AND 2=2)";
            String failingQuery2 = "SELECT (1=?) AND 2=2";
            String workingQuery = "SELECT 1=? AND (2=2)";

            try (PreparedStatement statement = connection.prepareStatement(failingQuery1)) {
                checkResult(statement);
            }

            try (PreparedStatement statement = connection.prepareStatement(failingQuery2)) {
                checkResult(statement);
            }

            try (PreparedStatement statement = connection.prepareStatement(workingQuery)) {
                checkResult(statement);
            }
        }
    }

    private void checkResult(PreparedStatement statement) throws SQLException {
        statement.setInt(1, 1);
        statement.executeQuery();
        ResultSet rs = statement.executeQuery();
        assertTrue(rs.next());
        assertTrue(rs.getBoolean(1));
    }


    @Test
    public void testServerPrepareMeta() throws Throwable {
        try (Connection connection = setConnection("&rewriteBatchedStatements=true")) {
            createTable("insertSelectTable1", "tt int");
            createTable("insertSelectTable2", "tt int");

            PreparedStatement ps = connection.prepareStatement(
                    "INSERT INTO insertSelectTable1 "
                            + "SELECT a1.tt FROM insertSelectTable2 a1 "
                            + "WHERE a1.tt = ? ");
            ps.setInt(1, 1);
            ps.addBatch();
            ps.setInt(1, 2);
            ps.addBatch();
            ps.executeBatch();
        }
    }

    private void verifyInsertBehaviorBasedOnRewriteBatchedStatements(Boolean rewriteBatchedStatements,
                                                                     int totalInsertCommands) throws SQLException {
        Properties props = new Properties();
        props.setProperty("rewriteBatchedStatements", rewriteBatchedStatements.toString());
        props.setProperty("allowMultiQueries", "true");
        try (Connection tmpConnection = openNewConnection(connUri, props)) {
            verifyInsertCount(tmpConnection, 0);
            Statement statement = tmpConnection.createStatement();
            for (int i = 0; i < totalInsertCommands; i++) {
                statement.addBatch("INSERT INTO MultiTestt6 VALUES (" + i + ", 'testValue" + i + "')");
            }
            int[] updateCounts = statement.executeBatch();
            assertEquals(totalInsertCommands, updateCounts.length);
            int totalUpdates = 0;
            for (int count = 0; count < updateCounts.length; count++) {
                assertEquals(1, updateCounts[count]);
                totalUpdates += updateCounts[count];
            }
            assertEquals(totalInsertCommands, totalUpdates);
            verifyInsertCount(tmpConnection, totalInsertCommands);
        }
    }

    private void verifyInsertCount(Connection tmpConnection, int insertCount) throws SQLException {
        assertEquals(insertCount, retrieveSessionVariableFromServer(tmpConnection, "Com_insert"));
    }

    private int retrieveSessionVariableFromServer(Connection tmpConnection, String variable) throws SQLException {
        Statement statement = tmpConnection.createStatement();
        try (ResultSet resultSet = statement.executeQuery("SHOW STATUS LIKE '" + variable + "'")) {
            if (resultSet.next()) {
                return resultSet.getInt(2);
            }
        }
        throw new RuntimeException("Unable to retrieve, variable value from Server " + variable);
    }


    /**
     * Conj-141 : Batch Statement Rewrite: Support for ON DUPLICATE KEY.
     *
     * @throws SQLException exception
     */
    @Test
    public void rewriteBatchedStatementsWithQueryFirstAndLAst() throws SQLException {
        try (Connection connection = setConnection("&rewriteBatchedStatements=true")) {
            PreparedStatement sqlInsert = connection.prepareStatement("INSERT INTO MultiTestt3_dupp(col1, pkey,col2,"
                    + "col3,col4) VALUES (9, ?, 5, ?, 8) ON DUPLICATE KEY UPDATE pkey=pkey+10");
            sqlInsert.setInt(1, 1);
            sqlInsert.setInt(2, 2);
            sqlInsert.addBatch();

            sqlInsert.setInt(1, 2);
            sqlInsert.setInt(2, 5);
            sqlInsert.addBatch();

            sqlInsert.setInt(1, 7);
            sqlInsert.setInt(2, 6);
            sqlInsert.addBatch();
            sqlInsert.executeBatch();
        }

    }

    /**
     * Conj-142: Using a semicolon in a string with "rewriteBatchedStatements=true" fails.
     *
     * @throws SQLException exception
     */
    @Test
    public void rewriteBatchedStatementsSemicolon() throws SQLException {
        // set the rewrite batch statements parameter
        Properties props = new Properties();
        props.setProperty("rewriteBatchedStatements", "true");
        props.setProperty("allowMultiQueries", "true");

        try (Connection tmpConnection = openNewConnection(connUri, props)) {
            final int currentInsert = retrieveSessionVariableFromServer(tmpConnection, "Com_insert");

            PreparedStatement sqlInsert = tmpConnection.prepareStatement(
                    "INSERT INTO MultiTestt3 (message) VALUES (?)");
            sqlInsert.setString(1, "aa");
            sqlInsert.addBatch();
            sqlInsert.setString(1, "b;b");
            sqlInsert.addBatch();
            sqlInsert.setString(1, ";ccccccc");
            sqlInsert.addBatch();
            sqlInsert.setString(1, "ddddddddddddddd;");
            sqlInsert.addBatch();
            sqlInsert.setString(1, ";eeeeeee;;eeeeeeeeee;eeeeeeeeee;");
            sqlInsert.addBatch();
            int[] updateCounts = sqlInsert.executeBatch();

            // rewrite should be ok, so the above should be executed in 1 command updating 5 rows
            assertEquals(5, updateCounts.length);
            assertEquals(Statement.SUCCESS_NO_INFO, updateCounts[0]);
            assertEquals(Statement.SUCCESS_NO_INFO, updateCounts[1]);
            assertEquals(Statement.SUCCESS_NO_INFO, updateCounts[2]);
            assertEquals(Statement.SUCCESS_NO_INFO, updateCounts[3]);
            assertEquals(Statement.SUCCESS_NO_INFO, updateCounts[4]);
            assertEquals(1, retrieveSessionVariableFromServer(tmpConnection, "Com_insert") - currentInsert);

            final int secondCurrentInsert = retrieveSessionVariableFromServer(tmpConnection, "Com_insert");

            // rewrite for multiple statements isn't possible, so use allowMutipleQueries
            sqlInsert = tmpConnection.prepareStatement("INSERT INTO MultiTestt3 (message) VALUES (?); "
                    + "INSERT INTO MultiTestt3 (message) VALUES ('multiple')");
            sqlInsert.setString(1, "aa");
            sqlInsert.addBatch();
            sqlInsert.setString(1, "b;b");
            sqlInsert.addBatch();
            updateCounts = sqlInsert.executeBatch();

            assertEquals(4, updateCounts.length);
            assertEquals(1, updateCounts[0]);
            assertEquals(1, updateCounts[1]);
            assertEquals(1, updateCounts[2]);
            assertEquals(1, updateCounts[3]);

            assertEquals(4, retrieveSessionVariableFromServer(tmpConnection, "Com_insert") - secondCurrentInsert);
        }
    }

    private PreparedStatement prepareStatementBatch(Connection tmpConnection, int size) throws SQLException {
        PreparedStatement preparedStatement = tmpConnection.prepareStatement("INSERT INTO MultiTestt7 VALUES (?, ?)");
        for (int i = 0; i < size; i++) {
            preparedStatement.setInt(1, i);
            preparedStatement.setString(2, "testValue" + i);
            preparedStatement.addBatch();

            preparedStatement.setInt(1, i);
            preparedStatement.setString(2, "testSecn" + i);
            preparedStatement.addBatch();
        }
        return preparedStatement;
    }


    /**
     * Conj-215: Batched statements with rewriteBatchedStatements that end with a semicolon fails.
     *
     * @throws SQLException exception
     */
    @Test
    public void semicolonTest() throws SQLException {
        Properties props = new Properties();
        props.setProperty("rewriteBatchedStatements", "true");
        props.setProperty("allowMultiQueries", "true");
        try (Connection tmpConnection = openNewConnection(connUri, props)) {
            Statement sqlInsert = tmpConnection.createStatement();
            verifyInsertCount(tmpConnection, 0);

            for (int i = 0; i < 100; i++) {
                sqlInsert.addBatch("insert into MultiTestprepsemi (text) values ('This is a test" + i + "');");
            }
            sqlInsert.executeBatch();
            verifyInsertCount(tmpConnection, 100);
            for (int i = 0; i < 100; i++) {
                sqlInsert.addBatch("insert into MultiTestprepsemi (text) values ('This is a test" + i + "')");
            }
            sqlInsert.executeBatch();
            verifyInsertCount(tmpConnection, 200);
        }
    }


    /**
     * Conj-99: rewriteBatchedStatements parameter.
     *
     * @throws SQLException exception
     */
    @Test
    public void rewriteBatchedStatementsUpdateTest() throws SQLException {
        // set the rewrite batch statements parameter
        Properties props = new Properties();
        props.setProperty("rewriteBatchedStatements", "true");
        props.setProperty("allowMultiQueries", "true");
        try (Connection tmpConnection = openNewConnection(connUri, props)) {
            tmpConnection.setClientInfo(props);
            verifyUpdateCount(tmpConnection, 0);
            int cycles = 1000;
            prepareStatementBatch(tmpConnection, cycles).executeBatch();  // populate the table
            PreparedStatement preparedStatement = tmpConnection.prepareStatement(
                    "UPDATE MultiTestt7 SET test = ? WHERE id = ?");
            for (int i = 0; i < cycles; i++) {
                preparedStatement.setString(1, "updated testValue" + i);
                preparedStatement.setInt(2, i);
                preparedStatement.addBatch();
            }
            int[] updateCounts = preparedStatement.executeBatch();
            assertEquals(cycles, updateCounts.length);
            int totalUpdates = 0;
            for (int count = 0; count < updateCounts.length; count++) {
                assertEquals(2, updateCounts[count]); //2 rows updated by update.
                totalUpdates += updateCounts[count];
            }

            verifyUpdateCount(tmpConnection, cycles); //1000 update commande launched
            assertEquals(cycles * 2, totalUpdates); // 2000 rows updates
        }
    }


    /**
     * Conj-152: rewriteBatchedStatements and multiple executeBatch check.
     *
     * @throws SQLException exception
     */
    @Test
    public void testMultipleExecuteBatch() throws SQLException {
        // set the rewrite batch statements parameter
        Properties props = new Properties();
        props.setProperty("rewriteBatchedStatements", "true");
        props.setProperty("allowMultiQueries", "true");
        try (Connection tmpConnection = openNewConnection(connUri, props)) {
            tmpConnection.setClientInfo(props);
            verifyUpdateCount(tmpConnection, 0);
            tmpConnection.createStatement().execute("insert into MultiTestt8 values(1,'a'),(2,'a')");

            PreparedStatement preparedStatement = tmpConnection.prepareStatement(
                    "UPDATE MultiTestt8 SET test = ? WHERE id = ?");
            preparedStatement.setString(1, "executebatch");
            preparedStatement.setInt(2, 1);
            preparedStatement.addBatch();
            preparedStatement.setString(1, "executebatch2");
            preparedStatement.setInt(2, 3);
            preparedStatement.addBatch();

            int[] updateCounts = preparedStatement.executeBatch();
            assertEquals(2, updateCounts.length);

            preparedStatement.setString(1, "executebatch3");
            preparedStatement.setInt(2, 1);
            preparedStatement.addBatch();
            updateCounts = preparedStatement.executeBatch();
            assertEquals(1, updateCounts.length);
        }
    }

    @Test
    public void rewriteBatchedStatementsInsertWithDuplicateRecordsTest() throws SQLException {
        Properties props = new Properties();
        props.setProperty("rewriteBatchedStatements", "true");
        props.setProperty("allowMultiQueries", "true");
        try (Connection tmpConnection = openNewConnection(connUri, props)) {
            verifyInsertCount(tmpConnection, 0);
            Statement statement = tmpConnection.createStatement();
            for (int i = 0; i < 100; i++) {
                int newId = i % 20; //to create duplicate id's
                String roleTxt = "VAMPIRE" + newId;
                statement.addBatch("INSERT IGNORE  INTO MultiTestreWriteDuplicateTestTable VALUES (" + newId
                        + ", '" + roleTxt + "')");
            }
            int[] updateCounts = statement.executeBatch();
            assertEquals(100, updateCounts.length);

            for (int i = 0; i < updateCounts.length; i++) {
                assertEquals((i < 20) ? 1 : 0, updateCounts[i]);
            }
            verifyInsertCount(tmpConnection, 100);
            verifyUpdateCount(tmpConnection, 0);
        }
    }

    @Test
    public void updateCountTest() throws SQLException {
        Properties props = new Properties();
        props.setProperty("rewriteBatchedStatements", "true");
        props.setProperty("allowMultiQueries", "true");
        try (Connection tmpConnection = openNewConnection(connUri, props)) {
            PreparedStatement sqlInsert = tmpConnection.prepareStatement(
                    "INSERT IGNORE INTO MultiTestt4 (id,test) VALUES (?,?)");
            sqlInsert.setInt(1, 1);
            sqlInsert.setString(2, "value1");
            sqlInsert.addBatch();
            sqlInsert.setInt(1, 1);
            sqlInsert.setString(2, "valuenull");
            sqlInsert.addBatch();
            sqlInsert.setInt(1, 2);
            sqlInsert.setString(2, "value2");
            sqlInsert.addBatch();
            sqlInsert.setInt(1, 3);
            sqlInsert.setString(2, "value2");
            sqlInsert.addBatch();
            int[] insertCounts = sqlInsert.executeBatch();

            //Insert in prepare statement, cannot know the number og each one
            assertEquals(4, insertCounts.length);
            assertEquals(Statement.SUCCESS_NO_INFO, insertCounts[0]);
            assertEquals(Statement.SUCCESS_NO_INFO, insertCounts[1]);
            assertEquals(Statement.SUCCESS_NO_INFO, insertCounts[2]);
            assertEquals(Statement.SUCCESS_NO_INFO, insertCounts[3]);


            PreparedStatement sqlUpdate = tmpConnection.prepareStatement(
                    "UPDATE MultiTestt4 SET test = ? WHERE test = ?");
            sqlUpdate.setString(1, "value1 - updated");
            sqlUpdate.setString(2, "value1");
            sqlUpdate.addBatch();
            sqlUpdate.setString(1, "value3 - updated");
            sqlUpdate.setString(2, "value3");
            sqlUpdate.addBatch();
            sqlUpdate.setString(1, "value2 - updated");
            sqlUpdate.setString(2, "value2");
            sqlUpdate.addBatch();

            int[] updateCounts = sqlUpdate.executeBatch();
            assertEquals(3, updateCounts.length);
            assertEquals(1, updateCounts[0]);
            assertEquals(0, updateCounts[1]);
            assertEquals(2, updateCounts[2]);
        }
    }


    private void verifyUpdateCount(Connection tmpConnection, int updateCount) throws SQLException {
        assertEquals(updateCount, retrieveSessionVariableFromServer(tmpConnection, "Com_update"));
    }

    @Test
    public void testInsertWithLeadingConstantValue() throws Exception {
        Properties props = new Properties();
        props.setProperty("rewriteBatchedStatements", "true");
        props.setProperty("allowMultiQueries", "true");
        try (Connection tmpConnection = openNewConnection(connUri, props)) {
            PreparedStatement insertStmt = tmpConnection.prepareStatement("INSERT INTO MultiTesttest_table (col1, col2,"
                    + " col3, col4, col5) values('some value', ?, 'other value', ?, 'third value')");
            insertStmt.setString(1, "a1");
            insertStmt.setString(2, "a2");
            insertStmt.addBatch();
            insertStmt.setString(1, "b1");
            insertStmt.setString(2, "b2");
            insertStmt.addBatch();
            insertStmt.executeBatch();
        }
    }


    @Test
    public void testInsertWithoutFirstContent() throws Exception {
        Properties props = new Properties();
        props.setProperty("rewriteBatchedStatements", "true");
        props.setProperty("allowMultiQueries", "true");
        try (Connection tmpConnection = openNewConnection(connUri, props)) {
            PreparedStatement insertStmt = tmpConnection.prepareStatement("INSERT INTO MultiTesttest_table2 "
                    + "(col2, col3, col4, col5) values(?, 'other value', ?, 'third value')");
            insertStmt.setString(1, "a1");
            insertStmt.setString(2, "a2");
            insertStmt.addBatch();
            insertStmt.setString(1, "b1");
            insertStmt.setString(2, "b2");
            insertStmt.addBatch();
            insertStmt.executeBatch();
        }
    }

    @Test
    public void testduplicate() throws Exception {
        createTable("SOME_TABLE", "ID INT(11) not null, FOO INT(11), PRIMARY KEY (ID), UNIQUE INDEX `FOO` (`FOO`)");
        String sql = "insert into `SOME_TABLE` (`ID`, `FOO`) values (?, ?) "
                + "on duplicate key update `SOME_TABLE`.`FOO` = ?";
        PreparedStatement st = sharedConnection.prepareStatement(sql);
        st.setInt(1, 1);
        st.setInt(2, 1);
        st.setInt(3, 1);
        st.addBatch();

        st.setInt(1, 2);
        st.setInt(2, 1);
        st.setInt(3, 2);
        st.addBatch();
        st.executeBatch();

        sql = "/*CLIENT*/" + sql;
        st = sharedConnection.prepareStatement(sql);
        st.setInt(1, 4);
        st.setInt(2, 4);
        st.setInt(3, 5);
        st.addBatch();

        st.setInt(1, 5);
        st.setInt(2, 4);
        st.setInt(3, 8);
        st.addBatch();
        st.executeBatch();
    }


    @Test
    public void valuesWithoutSpace() throws Exception {
        Properties props = new Properties();
        props.setProperty("rewriteBatchedStatements", "true");
        props.setProperty("allowMultiQueries", "true");
        try (Connection tmpConnection = openNewConnection(connUri, props)) {
            PreparedStatement insertStmt = tmpConnection.prepareStatement("INSERT INTO MultiTestValues (col1, col2)VALUES (?, ?)");
            insertStmt.setString(1, "a");
            insertStmt.setString(2, "b");
            insertStmt.addBatch();
            insertStmt.setString(1, "c");
            insertStmt.setString(2, "d");
            insertStmt.addBatch();
            insertStmt.executeBatch();
        }
    }

    /**
     * Conj-208 : Rewritten batch inserts can fail without a space before the VALUES clause.
     *
     * @throws Exception exception
     */
    @Test
    public void valuesWithoutSpacewithoutRewrite() throws Exception {
        Properties props = new Properties();
        props.setProperty("rewriteBatchedStatements", "true");
        try (Connection tmpConnection = openNewConnection(connUri, props)) {
            PreparedStatement insertStmt = tmpConnection.prepareStatement("INSERT INTO MultiTestValues (col1, col2)VALUES (?, ?)");
            insertStmt.setString(1, "a");
            insertStmt.setString(2, "b");
            insertStmt.addBatch();
            insertStmt.setString(1, "c");
            insertStmt.setString(2, "d");
            insertStmt.addBatch();
            insertStmt.executeBatch();
        }
    }


    @Test
    public void continueOnBatchError() throws SQLException {
        for (int i = 0; i < 16; i++) {
            continueOnBatchError(i % 16 < 8, i % 8 < 4, i % 4 < 2, i % 2 == 0);
        }
    }

    private void continueOnBatchError(boolean continueBatch, boolean serverPrepare,
                                      boolean rewrite, boolean batchMulti) throws SQLException {
        System.out.println("continueBatch:" + continueBatch
                + " serverPrepare:" + serverPrepare
                + " rewrite:" + rewrite
                + " batchMulti:" + batchMulti);
        createTable("MultiTestt9", "id int not null primary key, test varchar(10)");
        try (Connection connection = setBlankConnection(
                "&useServerPrepStmts=" + serverPrepare
                        + "&useBatchMultiSend=" + batchMulti
                        + "&continueBatchOnError=" + continueBatch
                        + "&rewriteBatchedStatements=" + rewrite)) {
            PreparedStatement pstmt = connection.prepareStatement("INSERT INTO MultiTestt9 (id, test) VALUES (?, ?)");
            for (int i = 0; i < 10; i++) {
                pstmt.setInt(1, (i == 5) ? 0 : i);
                pstmt.setString(2, String.valueOf(i));
                pstmt.addBatch();
            }
            try {
                pstmt.executeBatch();
                fail("Must have thrown SQLException");
            } catch (BatchUpdateException e) {


                int[] updateCount = e.getUpdateCounts();
                assertEquals(10, updateCount.length);
                if (rewrite) {
                    //rewrite exception is all or nothing
                    assertEquals(Statement.EXECUTE_FAILED, updateCount[0]);
                    assertEquals(Statement.EXECUTE_FAILED, updateCount[1]);
                    assertEquals(Statement.EXECUTE_FAILED, updateCount[2]);
                    assertEquals(Statement.EXECUTE_FAILED, updateCount[3]);
                    assertEquals(Statement.EXECUTE_FAILED, updateCount[4]);
                    assertEquals(Statement.EXECUTE_FAILED, updateCount[5]);
                    assertEquals(Statement.EXECUTE_FAILED, updateCount[6]);
                    assertEquals(Statement.EXECUTE_FAILED, updateCount[7]);
                    assertEquals(Statement.EXECUTE_FAILED, updateCount[8]);
                    assertEquals(Statement.EXECUTE_FAILED, updateCount[9]);
                } else {
                    assertEquals(1, updateCount[0]);
                    assertEquals(1, updateCount[1]);
                    assertEquals(1, updateCount[2]);
                    assertEquals(1, updateCount[3]);
                    assertEquals(1, updateCount[4]);
                    assertEquals(Statement.EXECUTE_FAILED, updateCount[5]);
                    if (continueBatch) {
                        assertEquals(1, updateCount[6]);
                        assertEquals(1, updateCount[7]);
                        assertEquals(1, updateCount[8]);
                        assertEquals(1, updateCount[9]);
                    } else {
                        if (batchMulti) {
                            //send in batch, so continue will be handle, but send packet is executed.
                            assertEquals(1, updateCount[6]);
                            assertEquals(1, updateCount[7]);
                            assertEquals(1, updateCount[8]);
                            assertEquals(1, updateCount[9]);
                        } else {
                            assertEquals(Statement.EXECUTE_FAILED, updateCount[6]);
                            assertEquals(Statement.EXECUTE_FAILED, updateCount[7]);
                            assertEquals(Statement.EXECUTE_FAILED, updateCount[8]);
                            assertEquals(Statement.EXECUTE_FAILED, updateCount[9]);
                        }
                    }
                }

                ResultSet rs = connection.createStatement().executeQuery("SELECT * FROM MultiTestt9");
                //check result
                if (!rewrite) {
                    checkNextData(0, rs);
                    checkNextData(1, rs);
                    checkNextData(2, rs);
                    checkNextData(3, rs);
                    checkNextData(4, rs);

                    if (continueBatch || batchMulti) {
                        checkNextData(6, rs);
                        checkNextData(7, rs);
                        checkNextData(8, rs);
                        checkNextData(9, rs);
                    }
                }
                assertFalse(rs.next());
            }
        }
    }

    private void checkNextData(int value, ResultSet rs) throws SQLException {
        assertTrue(rs.next());
        assertEquals(value, rs.getInt(1));
        assertEquals(String.valueOf(value), rs.getString(2));
    }

    @Test
    public void testCloseStatementWithoutQuery() throws SQLException {
        final Statement statement = sharedConnection.createStatement();
        // Make sure it is a streaming statement:
        statement.setFetchSize(Integer.MIN_VALUE);
        for (int count = 1; count <= 10; count++) {
            statement.close();
        }
    }

    @Test
    public void testClosePrepareStatementWithoutQuery() throws SQLException {
        final PreparedStatement preparedStatement = sharedConnection.prepareStatement("SELECT 1");
        // Make sure it is a streaming statement:
        preparedStatement.setFetchSize(Integer.MIN_VALUE);
        for (int count = 1; count <= 10; count++) {
            preparedStatement.close();
        }
    }

    @Test
    public void testCloseStatement() throws SQLException {
        createTable("testStatementClose", "id int");
        final Statement statement = sharedConnection.createStatement();
        // Make sure it is a streaming statement:
        statement.setFetchSize(1);

        statement.execute("INSERT INTO testStatementClose (id) VALUES (1)");
        for (int count = 1; count <= 10; count++) {
            statement.close();
        }
    }

    @Test
    public void testClosePrepareStatement() throws SQLException {
        createTable("testPrepareStatementClose", "id int");
        sharedConnection.createStatement().execute("INSERT INTO testPrepareStatementClose(id) VALUES (1),(2),(3)");
        final PreparedStatement preparedStatement = sharedConnection.prepareStatement("SELECT * FROM testPrepareStatementClose");
        preparedStatement.execute();
        // Make sure it is a streaming statement:
        preparedStatement.setFetchSize(1);

        for (int count = 1; count <= 10; count++) {
            preparedStatement.close();
        }
    }


    @Test
    public void rewriteErrorRewriteValues() throws SQLException {
        prepareBatchUpdateException(true, true);
    }

    @Test
    public void rewriteErrorRewriteMulti() throws SQLException {
        prepareBatchUpdateException(false, true);
    }

    @Test
    public void rewriteErrorStandard() throws SQLException {
        prepareBatchUpdateException(false, false);
    }


    private void prepareBatchUpdateException(Boolean rewriteBatchedStatements, Boolean allowMultiQueries) throws SQLException {

        createTable("batchUpdateException", "i int,PRIMARY KEY (i)");
        Properties props = new Properties();
        props.setProperty("rewriteBatchedStatements", rewriteBatchedStatements.toString());
        props.setProperty("allowMultiQueries", allowMultiQueries.toString());
        props.setProperty("useServerPrepStmts", "false");

        try (Connection tmpConnection = openNewConnection(connUri, props)) {
            verifyInsertCount(tmpConnection, 0);

            PreparedStatement ps = tmpConnection.prepareStatement("insert into batchUpdateException values(?)");
            ps.setInt(1, 1);
            ps.addBatch();
            ps.setInt(1, 2);
            ps.addBatch();
            ps.setInt(1, 1); // will fail, duplicate primary key
            ps.addBatch();
            ps.setInt(1, 3);
            ps.addBatch();

            try {
                ps.executeBatch();
                fail("exception should be throw above");
            } catch (BatchUpdateException bue) {
                int[] updateCounts = bue.getUpdateCounts();
                if (rewriteBatchedStatements) {
                    assertEquals(4, updateCounts.length);
                    assertEquals(Statement.EXECUTE_FAILED, updateCounts[0]);
                    assertEquals(Statement.EXECUTE_FAILED, updateCounts[1]);
                    assertEquals(Statement.EXECUTE_FAILED, updateCounts[2]);
                    assertEquals(Statement.EXECUTE_FAILED, updateCounts[3]);
                    verifyInsertCount(tmpConnection, 1);
                } else {
                    assertEquals(4, updateCounts.length);
                    assertEquals(1, updateCounts[0]);
                    assertEquals(1, updateCounts[1]);
                    assertEquals(Statement.EXECUTE_FAILED, updateCounts[2]);
                    assertEquals(1, updateCounts[3]);
                    verifyInsertCount(tmpConnection, 4);
                }
                assertTrue(bue.getCause() instanceof SQLIntegrityConstraintViolationException);

            }
        }
    }

    /**
     * Test that using -1 (last prepared Statement), if next execution has parameter corresponding,
     * previous prepare will not be used.
     *
     * @throws Throwable if any error.
     */
    @Test
    public void testLastPrepareDiscarded() throws Throwable {

        PreparedStatement preparedStatement1 = sharedConnection.prepareStatement("INSERT INTO MultiTestA (data) VALUES (?)");
        preparedStatement1.setString(1, "A");
        preparedStatement1.execute();

        PreparedStatement preparedStatement2 = sharedConnection.prepareStatement("select * from (select ? `field1` from dual) as tt");
        preparedStatement2.setString(1, "B");
        try {
            preparedStatement2.execute();
            //must have thrown error if server prepare.
        } catch (Exception e) {
            //server prepare.
            ResultSet rs = sharedConnection.createStatement().executeQuery("SELECT * FROM MultiTestA");
            assertTrue(rs.next());
            assertEquals("A", rs.getString(1));
            assertFalse(rs.next()); //"B" must not have been saved in Table MultiTestA
        }

    }


    @Test
    public void testMultiGeneratedKeyRewrite() throws Throwable {

        Properties props = new Properties();
        props.setProperty("rewriteBatchedStatements", "true");
        props.setProperty("allowMultiQueries", "true");
        props.setProperty("useServerPrepStmts", "false");
        props.setProperty("sessionVariables", "auto_increment_increment=3");

        try (Connection tmpConnection = openNewConnection(connUri, props)) {
            checkResults(tmpConnection);
            checkResultsPrepare(tmpConnection);
            checkResultsPrepareMulti(tmpConnection);
            checkResultsPrepareBatch(tmpConnection, true);
        }

    }

    @Test
    public void testMultiGeneratedKey() throws Throwable {

        Properties props = new Properties();
        props.setProperty("rewriteBatchedStatements", "false");
        props.setProperty("allowMultiQueries", "true");
        props.setProperty("useServerPrepStmts", "true");
        props.setProperty("sessionVariables", "auto_increment_increment=3");

        try (Connection tmpConnection = openNewConnection(connUri, props)) {
            checkResults(tmpConnection);
            checkResultsPrepare(tmpConnection);
            checkResultsPrepareMulti(tmpConnection);
            checkResultsPrepareBatch(tmpConnection, false);
        }

    }


    private void checkResultsPrepareBatch(Connection connection, boolean isRewrite) throws SQLException {
        try (Statement stmt = connection.createStatement()) {
            stmt.executeQuery("truncate table testMultiGeneratedKey");

            //test single execution
            PreparedStatement preparedStatement = connection.prepareStatement("INSERT INTO testMultiGeneratedKey (text) VALUES (?)",
                    Statement.RETURN_GENERATED_KEYS);
            preparedStatement.setString(1, "data1");
            preparedStatement.addBatch();
            preparedStatement.setString(1, "data2");
            preparedStatement.addBatch();

            int[] updates = preparedStatement.executeBatch();
            assertEquals(2, updates.length);

            ResultSet rs = preparedStatement.getGeneratedKeys();
            assertTrue(rs.next());
            assertEquals(1, rs.getInt(1));
            assertTrue(rs.next());
            assertEquals(4, rs.getInt(1));
            assertFalse(rs.next());
            assertFalse(preparedStatement.getMoreResults());


            if (!isRewrite) {
                assertEquals(1, updates[0]);
                assertEquals(1, updates[1]);
            } else {
                assertEquals(Statement.SUCCESS_NO_INFO, updates[0]);
                assertEquals(Statement.SUCCESS_NO_INFO, updates[1]);
            }
        }
    }

    private void checkResultsPrepare(Connection connection) throws SQLException {
        try (Statement stmt = connection.createStatement()) {
            stmt.executeQuery("truncate table testMultiGeneratedKey");

            //test single execution
            PreparedStatement preparedStatement = connection.prepareStatement("INSERT INTO testMultiGeneratedKey (text) VALUES (?)",
                    Statement.RETURN_GENERATED_KEYS);
            preparedStatement.setString(1, "data1");
            int update = preparedStatement.executeUpdate();
            assertEquals(1, update);

            ResultSet rs = preparedStatement.getGeneratedKeys();
            assertTrue(rs.next());
            assertEquals(1, rs.getInt(1));
            assertFalse(rs.next());
        }
    }

    private void checkResultsPrepareMulti(Connection connection) throws SQLException {
        try (Statement stmt = connection.createStatement()) {
            stmt.executeQuery("truncate table testMultiGeneratedKey");

            //test single execution
            PreparedStatement preparedStatement = connection.prepareStatement("INSERT INTO testMultiGeneratedKey (text) VALUES (?);"
                    + "INSERT INTO testMultiGeneratedKey (text) VALUES (?)", Statement.RETURN_GENERATED_KEYS);
            preparedStatement.setString(1, "data1");
            preparedStatement.setString(2, "data2");
            int update = preparedStatement.executeUpdate();
            assertEquals(1, update);

            ResultSet rs = preparedStatement.getGeneratedKeys();
            assertTrue(rs.next());
            assertEquals(1, rs.getInt(1));
            assertFalse(rs.next());
            assertTrue(preparedStatement.getMoreResults());

            assertEquals(1, preparedStatement.getUpdateCount());
            rs = preparedStatement.getGeneratedKeys();
            assertTrue(rs.next());
            assertEquals(4, rs.getInt(1));
            assertFalse(rs.next());
            assertFalse(preparedStatement.getMoreResults());

        }
    }

    private void checkResults(Connection connection) throws SQLException {
        try (Statement stmt = connection.createStatement()) {
            stmt.executeQuery("truncate table testMultiGeneratedKey");

            //test single execution
            int update = stmt.executeUpdate("INSERT INTO testMultiGeneratedKey (text) VALUES ('data1'), ('data2'), ('data3');"
                    + "INSERT INTO testMultiGeneratedKey (text) VALUES ('data4'), ('data5')", Statement.RETURN_GENERATED_KEYS);
            assertEquals(3, update);

            ResultSet rs = stmt.getGeneratedKeys();
            assertTrue(rs.next());
            assertEquals(1, rs.getInt(1));
            assertTrue(rs.next());
            assertEquals(4, rs.getInt(1));
            assertTrue(rs.next());
            assertEquals(7, rs.getInt(1));
            assertFalse(rs.next());

            assertTrue(stmt.getMoreResults());
            assertEquals(2, stmt.getUpdateCount());

            rs = stmt.getGeneratedKeys();
            assertTrue(rs.next());
            assertEquals(10, rs.getInt(1));
            assertTrue(rs.next());
            assertEquals(13, rs.getInt(1));
            assertFalse(rs.next());

            assertFalse(stmt.getMoreResults());

            update = stmt.executeUpdate("INSERT INTO testMultiGeneratedKey (text) VALUES ('data11')", Statement.RETURN_GENERATED_KEYS);
            assertEquals(1, update);

            rs = stmt.getGeneratedKeys();
            assertTrue(rs.next());
            assertEquals(16, rs.getInt(1));
            assertFalse(rs.next());
            assertFalse(stmt.getMoreResults());

            update = stmt.executeUpdate("SELECT * FROM testMultiGeneratedKey", Statement.RETURN_GENERATED_KEYS);
            assertEquals(0, update);

            rs = stmt.getGeneratedKeys();
            assertFalse(rs.next());
            assertFalse(stmt.getMoreResults());

            //test batch
            stmt.executeQuery("truncate table testMultiGeneratedKey");
            stmt.addBatch("INSERT INTO testMultiGeneratedKey (text) VALUES ('data0');INSERT INTO testMultiGeneratedKey (text) VALUES ('data1')");
            stmt.addBatch("INSERT INTO testMultiGeneratedKey (text) VALUES ('data2')");
            stmt.addBatch("INSERT INTO testMultiGeneratedKey (text) VALUES ('data3')");
            int[] updates = stmt.executeBatch();

            assertEquals(4, updates.length);

            assertEquals(1, updates[0]);
            assertEquals(1, updates[1]);
            assertEquals(1, updates[2]);
            assertEquals(1, updates[3]);

            rs = stmt.getGeneratedKeys();

            for (int i = 0; i < 4; i++) {
                assertTrue(rs.next());
                assertEquals(1 + i * 3, rs.getInt(1));
            }

            assertFalse(rs.next());
            assertFalse(stmt.getMoreResults());

            stmt.addBatch("INSERT INTO testMultiGeneratedKey (text) VALUES ('data11')");
            stmt.executeBatch();

            rs = stmt.getGeneratedKeys();
            assertTrue(rs.next());
            assertEquals(13, rs.getInt(1));
            assertFalse(rs.next());

        }

    }

}<|MERGE_RESOLUTION|>--- conflicted
+++ resolved
@@ -224,12 +224,8 @@
         ResultSet rs = st.executeQuery("select @@max_allowed_packet");
         if (rs.next()) {
             long maxAllowedPacket = rs.getInt(1);
-<<<<<<< HEAD
+            Assume.assumeTrue(maxAllowedPacket < 512 * 1024 * 1024L);
             int totalInsertCommands = (int) Math.ceil(maxAllowedPacket / 10050);
-=======
-            Assume.assumeTrue(maxAllowedPacket < 512 * 1024 * 1024L);
-            int totalInsertCommands = (int) Math.ceil( maxAllowedPacket / 10050);
->>>>>>> 890148f5
             verifyInsertBehaviorBasedOnRewriteBatchedStatements(Boolean.TRUE, totalInsertCommands);
         } else {
             fail();
