/*
 *
 * MariaDB Client for Java
 *
 * Copyright (c) 2012-2014 Monty Program Ab.
 * Copyright (c) 2015-2017 MariaDB Ab.
 *
 * This library is free software; you can redistribute it and/or modify it under
 * the terms of the GNU Lesser General Public License as published by the Free
 * Software Foundation; either version 2.1 of the License, or (at your option)
 * any later version.
 *
 * This library is distributed in the hope that it will be useful, but
 * WITHOUT ANY WARRANTY; without even the implied warranty of MERCHANTABILITY or
 * FITNESS FOR A PARTICULAR PURPOSE.  See the GNU Lesser General Public License
 * for more details.
 *
 * You should have received a copy of the GNU Lesser General Public License along
 * with this library; if not, write to Monty Program Ab info@montyprogram.com.
 *
 * This particular MariaDB Client for Java file is work
 * derived from a Drizzle-JDBC. Drizzle-JDBC file which is covered by subject to
 * the following copyright and notice provisions:
 *
 * Copyright (c) 2009-2011, Marcus Eriksson
 *
 * Redistribution and use in source and binary forms, with or without modification,
 * are permitted provided that the following conditions are met:
 * Redistributions of source code must retain the above copyright notice, this list
 * of conditions and the following disclaimer.
 *
 * Redistributions in binary form must reproduce the above copyright notice, this
 * list of conditions and the following disclaimer in the documentation and/or
 * other materials provided with the distribution.
 *
 * Neither the name of the driver nor the names of its contributors may not be
 * used to endorse or promote products derived from this software without specific
 * prior written permission.
 *
 * THIS SOFTWARE IS PROVIDED BY THE COPYRIGHT HOLDERS  AND CONTRIBUTORS "AS IS"
 * AND ANY EXPRESS OR IMPLIED WARRANTIES, INCLUDING, BUT NOT LIMITED TO, THE IMPLIED
 * WARRANTIES OF MERCHANTABILITY AND FITNESS FOR A PARTICULAR PURPOSE ARE DISCLAIMED.
 * IN NO EVENT SHALL THE COPYRIGHT HOLDER OR CONTRIBUTORS BE LIABLE FOR ANY DIRECT,
 * INDIRECT, INCIDENTAL, SPECIAL, EXEMPLARY, OR CONSEQUENTIAL DAMAGES (INCLUDING, BUT
 * NOT LIMITED TO, PROCUREMENT OF SUBSTITUTE GOODS OR SERVICES; LOSS OF USE, DATA, OR
 * PROFITS; OR BUSINESS INTERRUPTION) HOWEVER CAUSED AND ON ANY THEORY OF LIABILITY,
 * WHETHER IN CONTRACT, STRICT LIABILITY, OR TORT (INCLUDING NEGLIGENCE OR OTHERWISE)
 * ARISING IN ANY WAY OUT OF THE USE OF THIS SOFTWARE, EVEN IF ADVISED OF THE POSSIBILITY
 * OF SUCH DAMAGE.
 *
 */

package org.mariadb.jdbc;

import org.junit.BeforeClass;
import org.junit.Test;
import org.mariadb.jdbc.internal.util.DefaultOptions;
import org.mariadb.jdbc.internal.util.constant.HaMode;

import java.sql.*;
import java.util.ArrayList;

import static org.junit.Assert.*;

public class ParserTest extends BaseTest {
    /**
     * Initialisation.
     *
     * @throws SQLException exception
     */
    @BeforeClass()
    public static void initClass() throws SQLException {
        createTable("table1", "id1 int auto_increment primary key");
        createTable("table2", "id2 int auto_increment primary key");
    }

    @Test
    public void poolVerification() throws Exception {
        ArrayList<HostAddress> hostAddresses = new ArrayList<HostAddress>();
        hostAddresses.add(new HostAddress(hostname, port));
        UrlParser urlParser = new UrlParser(database, hostAddresses, DefaultOptions.defaultValues(HaMode.NONE), HaMode.NONE);
        urlParser.setUsername("USER");
        urlParser.setPassword("PWD");
        urlParser.parseUrl("jdbc:mariadb://localhost:3306/db");
        assertEquals("USER", urlParser.getUsername());
        assertEquals("PWD", urlParser.getPassword());

        MariaDbDataSource datasource = new MariaDbDataSource();
        datasource.setUser("USER");
        datasource.setPassword("PWD");
        datasource.setUrl("jdbc:mariadb://localhost:3306/db");
    }

    @Test
    public void mysqlDatasourceVerification() throws Exception {
        MariaDbDataSource datasource = new MariaDbDataSource();
        datasource.setUser(username);
        datasource.setPassword(password);
        datasource.setUrl("jdbc:mysql://" + hostname + ":" + port + "/" + database);
<<<<<<< HEAD
        Connection connection = null;
        try {
            connection = datasource.getConnection();
            //ok
        } finally {
            if (connection != null) connection.close();
=======
        try (Connection connection = datasource.getConnection()) {
            Statement stmt = connection.createStatement();
            assertTrue(stmt.execute("SELECT 10"));
>>>>>>> fde60c15
        }
    }

    @Test
    public void libreOfficeBase() {
        String sql;
        try {
            Statement statement = sharedConnection.createStatement();
            sql = "INSERT INTO table1 VALUES (1),(2),(3),(4),(5),(6)";
            statement.execute(sql);
            sql = "INSERT INTO table2 VALUES (1),(2),(3),(4),(5),(6)";
            statement.execute(sql);
            // uppercase OJ
            sql = "SELECT table1.id1, table2.id2 FROM { OJ table1 LEFT OUTER JOIN table2 ON table1.id1 = table2.id2 }";
            ResultSet rs = statement.executeQuery(sql);
            for (int count = 1; count <= 6; count++) {
                assertTrue(rs.next());
                assertEquals(count, rs.getInt(1));
                assertEquals(count, rs.getInt(2));
            }
            // mixed oJ
            sql = "SELECT table1.id1, table2.id2 FROM { oJ table1 LEFT OUTER JOIN table2 ON table1.id1 = table2.id2 }";
            rs = statement.executeQuery(sql);
            for (int count = 1; count <= 6; count++) {
                assertTrue(rs.next());
                assertEquals(count, rs.getInt(1));
                assertEquals(count, rs.getInt(2));
            }
        } catch (SQLException e) {
            fail();
        }
    }

    @Test
<<<<<<< HEAD
    public void auroraClusterVerification() throws Exception {
=======
    public void auroraClusterVerification() {
>>>>>>> fde60c15
        try {
            DriverManager.getConnection("jdbc:mariadb:aurora://"
                    + "1.somehex.us-east-1.rds.amazonaws.com,"
                    + "2.someOtherHex.us-east-1.rds.amazonaws.com/testj");
            fail("must have fail since not same cluster");
        } catch (Exception e) {
            assertEquals("Connection string must contain only one aurora cluster. "
                            + "'2.someOtherHex.us-east-1.rds.amazonaws.com' doesn't correspond to DNS prefix "
                            + "'somehex.us-east-1.rds.amazonaws.com'",
                    e.getMessage());
        }
    }
}<|MERGE_RESOLUTION|>--- conflicted
+++ resolved
@@ -97,18 +97,13 @@
         datasource.setUser(username);
         datasource.setPassword(password);
         datasource.setUrl("jdbc:mysql://" + hostname + ":" + port + "/" + database);
-<<<<<<< HEAD
         Connection connection = null;
         try {
             connection = datasource.getConnection();
-            //ok
+            Statement stmt = connection.createStatement();
+            assertTrue(stmt.execute("SELECT 10"));
         } finally {
             if (connection != null) connection.close();
-=======
-        try (Connection connection = datasource.getConnection()) {
-            Statement stmt = connection.createStatement();
-            assertTrue(stmt.execute("SELECT 10"));
->>>>>>> fde60c15
         }
     }
 
@@ -143,11 +138,7 @@
     }
 
     @Test
-<<<<<<< HEAD
     public void auroraClusterVerification() throws Exception {
-=======
-    public void auroraClusterVerification() {
->>>>>>> fde60c15
         try {
             DriverManager.getConnection("jdbc:mariadb:aurora://"
                     + "1.somehex.us-east-1.rds.amazonaws.com,"
