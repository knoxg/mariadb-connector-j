--- conflicted
+++ resolved
@@ -221,12 +221,9 @@
             stmt = sharedConnection.createStatement();
             stmt.setFetchSize(1);
             stmt.executeQuery("select * from information_schema.columns as c1,  information_schema.tables LIMIT 50000");
-<<<<<<< HEAD
+            stmt.cancel();
         } finally {
             stmt.close();
-=======
-            stmt.cancel();
->>>>>>> fde60c15
         }
         long interruptedExecutionTime = System.currentTimeMillis() - start;
 
@@ -244,16 +241,11 @@
 
         long start;
         long normalExecutionTime;
-<<<<<<< HEAD
+
         PreparedStatement stmt = null;
         try {
             stmt = sharedConnection.prepareStatement(
-                    "select * from information_schema.columns as c1,  information_schema.tables LIMIT 50000");
-=======
-
-        try (PreparedStatement stmt = sharedConnection.prepareStatement(
                 "select * from information_schema.columns as c1,  information_schema.tables, mysql.user LIMIT 50000")) {
->>>>>>> fde60c15
             start = System.currentTimeMillis();
             stmt.executeQuery();
             normalExecutionTime = System.currentTimeMillis() - start;
@@ -261,12 +253,9 @@
             start = System.currentTimeMillis();
             stmt.setFetchSize(1);
             stmt.executeQuery();
-<<<<<<< HEAD
+            stmt.cancel();
         } finally {
             stmt.close();
-=======
-            stmt.cancel();
->>>>>>> fde60c15
         }
 
         long interruptedExecutionTime = System.currentTimeMillis() - start;
