--- conflicted
+++ resolved
@@ -42,13 +42,8 @@
             preparedStatement.setInt(1, 1);
             ResultSet rs = preparedStatement.executeQuery();
             rs.next();
-<<<<<<< HEAD
-            Assert.assertEquals("Harriba !", rs.getString(1));
-            Assert.assertNotEquals(currentPrepareId, getPrepareResult((MariaDbPreparedStatementServer) preparedStatement).getStatementId());
-=======
             assertEquals("Harriba !", rs.getString(1));
-            assertNotEquals(currentPrepareId, getPrepareResult((MariaDbServerPreparedStatement) preparedStatement).getStatementId());
->>>>>>> 9333aedd
+            assertNotEquals(currentPrepareId, getPrepareResult((MariaDbPreparedStatementServer) preparedStatement).getStatementId());
 
             int currentServerId = getServerId(connection);
 
@@ -71,11 +66,7 @@
                     break;
                 }
             }
-<<<<<<< HEAD
-            Assert.assertTrue("Prepare statement has not return on Slave", hasReturnOnSlave);
-=======
-            assertTrue("Prepare statement has not return on Slave",hasReturnOnSlave);
->>>>>>> 9333aedd
+            assertTrue("Prepare statement has not return on Slave", hasReturnOnSlave);
 
         } finally {
             if (connection != null) {
