/*
 *
 * MariaDB Client for Java
 *
 * Copyright (c) 2012-2014 Monty Program Ab.
 * Copyright (c) 2015-2017 MariaDB Ab.
 *
 * This library is free software; you can redistribute it and/or modify it under
 * the terms of the GNU Lesser General Public License as published by the Free
 * Software Foundation; either version 2.1 of the License, or (at your option)
 * any later version.
 *
 * This library is distributed in the hope that it will be useful, but
 * WITHOUT ANY WARRANTY; without even the implied warranty of MERCHANTABILITY or
 * FITNESS FOR A PARTICULAR PURPOSE.  See the GNU Lesser General Public License
 * for more details.
 *
 * You should have received a copy of the GNU Lesser General Public License along
 * with this library; if not, write to Monty Program Ab info@montyprogram.com.
 *
 * This particular MariaDB Client for Java file is work
 * derived from a Drizzle-JDBC. Drizzle-JDBC file which is covered by subject to
 * the following copyright and notice provisions:
 *
 * Copyright (c) 2009-2011, Marcus Eriksson
 *
 * Redistribution and use in source and binary forms, with or without modification,
 * are permitted provided that the following conditions are met:
 * Redistributions of source code must retain the above copyright notice, this list
 * of conditions and the following disclaimer.
 *
 * Redistributions in binary form must reproduce the above copyright notice, this
 * list of conditions and the following disclaimer in the documentation and/or
 * other materials provided with the distribution.
 *
 * Neither the name of the driver nor the names of its contributors may not be
 * used to endorse or promote products derived from this software without specific
 * prior written permission.
 *
 * THIS SOFTWARE IS PROVIDED BY THE COPYRIGHT HOLDERS  AND CONTRIBUTORS "AS IS"
 * AND ANY EXPRESS OR IMPLIED WARRANTIES, INCLUDING, BUT NOT LIMITED TO, THE IMPLIED
 * WARRANTIES OF MERCHANTABILITY AND FITNESS FOR A PARTICULAR PURPOSE ARE DISCLAIMED.
 * IN NO EVENT SHALL THE COPYRIGHT HOLDER OR CONTRIBUTORS BE LIABLE FOR ANY DIRECT,
 * INDIRECT, INCIDENTAL, SPECIAL, EXEMPLARY, OR CONSEQUENTIAL DAMAGES (INCLUDING, BUT
 * NOT LIMITED TO, PROCUREMENT OF SUBSTITUTE GOODS OR SERVICES; LOSS OF USE, DATA, OR
 * PROFITS; OR BUSINESS INTERRUPTION) HOWEVER CAUSED AND ON ANY THEORY OF LIABILITY,
 * WHETHER IN CONTRACT, STRICT LIABILITY, OR TORT (INCLUDING NEGLIGENCE OR OTHERWISE)
 * ARISING IN ANY WAY OUT OF THE USE OF THIS SOFTWARE, EVEN IF ADVISED OF THE POSSIBILITY
 * OF SUCH DAMAGE.
 *
 */

package org.mariadb.jdbc.failover;

import org.junit.Assume;
import org.junit.Before;
import org.junit.BeforeClass;
import org.junit.Test;
import org.mariadb.jdbc.internal.util.constant.HaMode;

import java.sql.Connection;
import java.sql.SQLException;
import java.sql.Statement;
import java.util.concurrent.TimeUnit;

import static org.junit.Assert.*;

public class ReplicationFailoverTest extends BaseReplication {

    /**
     * Initialisation.
     */
    @BeforeClass()
    public static void beforeClass2() {
        proxyUrl = proxyReplicationUrl;
        Assume.assumeTrue(initialReplicationUrl != null);
    }

    /**
     * Initialisation.
     */
    @Before
    public void init() {
        defaultUrl = initialReplicationUrl;
        currentType = HaMode.REPLICATION;
    }

    @Test
    public void readOnlyPropagatesToServerAlias() throws SQLException {
        assureReadOnly(true);
    }

    @Test
    public void assureReadOnly() throws SQLException {
        assureReadOnly(false);
    }

    /**
     * Test assureReadOnly / readOnlyPropagatesToServer alias.
     *
     * @param useAlias use alias readOnlyPropagatesToServer ?
     * @throws SQLException if any exception
     */
    public void assureReadOnly(boolean useAlias) throws SQLException {
        Connection connection = null;
        try {
            connection = getNewConnection(useAlias ? "&readOnlyPropagatesToServer=true" : "&assureReadOnly=true", false);
            Statement stmt = connection.createStatement();
            stmt.execute("drop table  if exists replicationDelete" + jobId);
            stmt.execute("create table replicationDelete" + jobId + " (id int not null primary key auto_increment, test VARCHAR(10))");
            connection.setReadOnly(true);
            assertTrue(connection.isReadOnly());
            try {
                if (!isMariaDbServer(connection) || !requireMinimumVersion(connection, 5, 7)) {
                    //on version >= 5.7 use SESSION READ-ONLY, before no control
                    Assume.assumeTrue(false);
                }
                connection.createStatement().execute("drop table  if exists replicationDelete" + jobId);
                fail();
            } catch (SQLException e) {
                //normal exception
            }
        } finally {
            if (connection != null) connection.close();
        }
    }


    @Test
    public void pingReconnectAfterFailover() throws Throwable {
        Connection connection = null;
        try {
            connection = getNewConnection("&retriesAllDown=6&connectTimeout=1000&socketTimeout=1000", true);
            Statement st = connection.createStatement();
            final int masterServerId = getServerId(connection);
            stopProxy(masterServerId);

            try {
                st.execute("SELECT 1");
            } catch (SQLException e) {
                //normal exception
            }

            connection.setReadOnly(true);
            restartProxy(masterServerId);
            try {
                connection.setReadOnly(false);
            } catch (SQLException e) {
                fail();
            }
        } finally {
            if (connection != null) connection.close();
        }
    }

    @Test
    public void failoverDuringMasterSetReadOnly() throws Throwable {
        Connection connection = null;
        try {
            connection = getNewConnection("&retriesAllDown=6&connectTimeout=1000&socketTimeout=1000", true);
            int masterServerId = getServerId(connection);
            stopProxy(masterServerId);
            connection.setReadOnly(true);
            int slaveServerId = getServerId(connection);
            assertFalse(slaveServerId == masterServerId);
            assertTrue(connection.isReadOnly());
        } finally {
            if (connection != null) connection.close();
        }
    }

    @Test(expected = SQLException.class)
    public void masterWithoutFailover() throws Throwable {
        Connection connection = null;
        try {
            connection = getNewConnection("&retriesAllDown=6&connectTimeout=1000&socketTimeout=1000", true);
            int masterServerId = getServerId(connection);
            connection.setReadOnly(true);
            int firstSlaveId = getServerId(connection);
            connection.setReadOnly(false);

            stopProxy(masterServerId);
            stopProxy(firstSlaveId);

<<<<<<< HEAD
            try {
                connection.createStatement().executeQuery("SELECT CONNECTION_ID()");
                fail();
            } catch (SQLException e) {
                assertTrue(true);
            }
        } finally {
            if (connection != null) connection.close();
=======
            connection.createStatement().executeQuery("SELECT CONNECTION_ID()");
            fail();
>>>>>>> fde60c15
        }
    }

    @Test
    public void checkBackOnMasterOnSlaveFail() throws Throwable {
        Connection connection = null;
        try {
            connection = getNewConnection(
                "&retriesAllDown=6&failOnReadOnly=true&connectTimeout=1000&socketTimeout=1000", true);
            Statement st = connection.createStatement();
            int masterServerId = getServerId(connection);
            stopProxy(masterServerId);

            try {
                st.execute("SELECT 1");
                assertTrue(connection.isReadOnly());
            } catch (SQLException e) {
                fail();
            }

            long stoppedTime = System.nanoTime();
            restartProxy(masterServerId);
            boolean loop = true;
            while (loop) {
                Thread.sleep(250);
                try {
                    connection.setReadOnly(true);
                    loop = false;
                } catch (SQLException e) {
                    //eat exception
                }
                long duration = TimeUnit.NANOSECONDS.toMillis(System.nanoTime() - stoppedTime);
                if (duration > 15 * 1000) {
                    fail();
                }
            }
        } finally {
            if (connection != null) connection.close();
        }
    }


    @Test
    public void testFailNotOnSlave() throws Throwable {
        Connection connection = null;
        try {
            connection = getNewConnection("&retriesAllDown=6&connectTimeout=1000&socketTimeout=1000", true);
            Statement stmt = connection.createStatement();
            int masterServerId = getServerId(connection);
            stopProxy(masterServerId);
            try {
                stmt.execute("SELECT 1");
                fail();
            } catch (SQLException e) {
                //normal error
            }
<<<<<<< HEAD
            assertTrue(!connection.isReadOnly());
        } finally {
            if (connection != null) connection.close();
=======
            assertFalse(connection.isReadOnly());
>>>>>>> fde60c15
        }
    }

}<|MERGE_RESOLUTION|>--- conflicted
+++ resolved
@@ -182,19 +182,8 @@
             stopProxy(masterServerId);
             stopProxy(firstSlaveId);
 
-<<<<<<< HEAD
-            try {
-                connection.createStatement().executeQuery("SELECT CONNECTION_ID()");
-                fail();
-            } catch (SQLException e) {
-                assertTrue(true);
-            }
-        } finally {
-            if (connection != null) connection.close();
-=======
             connection.createStatement().executeQuery("SELECT CONNECTION_ID()");
             fail();
->>>>>>> fde60c15
         }
     }
 
@@ -251,13 +240,9 @@
             } catch (SQLException e) {
                 //normal error
             }
-<<<<<<< HEAD
-            assertTrue(!connection.isReadOnly());
-        } finally {
-            if (connection != null) connection.close();
-=======
             assertFalse(connection.isReadOnly());
->>>>>>> fde60c15
+        } finally {
+            if (connection != null) connection.close();
         }
     }
 
