--- conflicted
+++ resolved
@@ -60,10 +60,6 @@
 import java.sql.*;
 import java.sql.Date;
 import java.text.SimpleDateFormat;
-<<<<<<< HEAD
-=======
-import java.time.*;
->>>>>>> 6c38e17c
 import java.util.*;
 
 import static org.junit.Assert.*;
@@ -902,35 +898,33 @@
         SimpleDateFormat df = new SimpleDateFormat( "HH:mm:ss" );
         createTable("timeVerificationWithTimezone", "time_field TIME");
 
-        try ( Connection conn = setConnection() ) {
-
+        Connection conn = null;
+        try {
+            conn = setConnection();
             Calendar cal = Calendar.getInstance();
             cal.clear();
             cal.set( Calendar.HOUR, 5 );
             cal.set( Calendar.MINUTE, 0 );
             cal.set( Calendar.AM_PM, Calendar.AM );
 
-            try ( PreparedStatement stmt = conn.prepareStatement("insert into timeVerificationWithTimezone (time_field) values (?)")) {
-
-                stmt.setTime(1, new java.sql.Time( cal.getTimeInMillis() ));
-                stmt.executeUpdate();
-
-                stmt.setString(1, "-05:00:00");
-                stmt.executeUpdate();
-
-            }
-
-            try ( PreparedStatement stmt = conn.prepareStatement("select * from timeVerificationWithTimezone")) {
-                try ( ResultSet rs = stmt.executeQuery() ) {
-
-                    assertTrue(rs.next());
-                    assertEquals("05:00:00", df.format(rs.getTime(1)));
-
-                    assertTrue(rs.next());
-                    assertEquals("19:00:00", df.format(rs.getTime(1)));
-                }
-            }
-        } finally {
+            PreparedStatement stmt = conn.prepareStatement("insert into timeVerificationWithTimezone (time_field) values (?)");
+
+            stmt.setTime(1, new java.sql.Time( cal.getTimeInMillis() ));
+            stmt.executeUpdate();
+
+            stmt.setString(1, "-05:00:00");
+            stmt.executeUpdate();
+
+            PreparedStatement stmt = conn.prepareStatement("select * from timeVerificationWithTimezone");
+            ResultSet rs = stmt.executeQuery();
+
+            assertTrue(rs.next());
+            assertEquals("05:00:00", df.format(rs.getTime(1)));
+
+            assertTrue(rs.next());
+            assertEquals("19:00:00", df.format(rs.getTime(1)));
+        } finally {
+            if (conn != null) conn.close();
             TimeZone.setDefault(parisTimeZone);
         }
 
