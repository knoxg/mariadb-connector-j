/*
 *
 * MariaDB Client for Java
 *
 * Copyright (c) 2012-2014 Monty Program Ab.
 * Copyright (c) 2015-2017 MariaDB Ab.
 *
 * This library is free software; you can redistribute it and/or modify it under
 * the terms of the GNU Lesser General Public License as published by the Free
 * Software Foundation; either version 2.1 of the License, or (at your option)
 * any later version.
 *
 * This library is distributed in the hope that it will be useful, but
 * WITHOUT ANY WARRANTY; without even the implied warranty of MERCHANTABILITY or
 * FITNESS FOR A PARTICULAR PURPOSE.  See the GNU Lesser General Public License
 * for more details.
 *
 * You should have received a copy of the GNU Lesser General Public License along
 * with this library; if not, write to Monty Program Ab info@montyprogram.com.
 *
 * This particular MariaDB Client for Java file is work
 * derived from a Drizzle-JDBC. Drizzle-JDBC file which is covered by subject to
 * the following copyright and notice provisions:
 *
 * Copyright (c) 2009-2011, Marcus Eriksson
 *
 * Redistribution and use in source and binary forms, with or without modification,
 * are permitted provided that the following conditions are met:
 * Redistributions of source code must retain the above copyright notice, this list
 * of conditions and the following disclaimer.
 *
 * Redistributions in binary form must reproduce the above copyright notice, this
 * list of conditions and the following disclaimer in the documentation and/or
 * other materials provided with the distribution.
 *
 * Neither the name of the driver nor the names of its contributors may not be
 * used to endorse or promote products derived from this software without specific
 * prior written permission.
 *
 * THIS SOFTWARE IS PROVIDED BY THE COPYRIGHT HOLDERS  AND CONTRIBUTORS "AS IS"
 * AND ANY EXPRESS OR IMPLIED WARRANTIES, INCLUDING, BUT NOT LIMITED TO, THE IMPLIED
 * WARRANTIES OF MERCHANTABILITY AND FITNESS FOR A PARTICULAR PURPOSE ARE DISCLAIMED.
 * IN NO EVENT SHALL THE COPYRIGHT HOLDER OR CONTRIBUTORS BE LIABLE FOR ANY DIRECT,
 * INDIRECT, INCIDENTAL, SPECIAL, EXEMPLARY, OR CONSEQUENTIAL DAMAGES (INCLUDING, BUT
 * NOT LIMITED TO, PROCUREMENT OF SUBSTITUTE GOODS OR SERVICES; LOSS OF USE, DATA, OR
 * PROFITS; OR BUSINESS INTERRUPTION) HOWEVER CAUSED AND ON ANY THEORY OF LIABILITY,
 * WHETHER IN CONTRACT, STRICT LIABILITY, OR TORT (INCLUDING NEGLIGENCE OR OTHERWISE)
 * ARISING IN ANY WAY OUT OF THE USE OF THIS SOFTWARE, EVEN IF ADVISED OF THE POSSIBILITY
 * OF SUCH DAMAGE.
 *
 */

package org.mariadb.jdbc.internal.io.output;

import org.mariadb.jdbc.internal.io.TraceObject;
import org.mariadb.jdbc.internal.logging.Logger;
import org.mariadb.jdbc.internal.logging.LoggerFactory;
import org.mariadb.jdbc.internal.util.Utils;

import java.io.IOException;
import java.io.OutputStream;
import java.time.Instant;
import java.util.Arrays;

import static org.mariadb.jdbc.internal.io.TraceObject.NOT_COMPRESSED;

public class StandardPacketOutputStream extends AbstractPacketOutputStream {
    private static final Logger logger = LoggerFactory.getLogger(StandardPacketOutputStream.class);

    private static final int MAX_PACKET_LENGTH = 0x00ffffff + 4;
    private int maxPacketLength = MAX_PACKET_LENGTH;

    public StandardPacketOutputStream(OutputStream out, int maxQuerySizeToLog) {
        super(out, maxQuerySizeToLog);
    }

    public int getMaxPacketLength() {
        return maxPacketLength;
    }

    @Override
    public void startPacket(int seqNo) {
        this.seqNo = seqNo;
        pos = 4;
        cmdLength = 0;
    }

    @Override
    public void setMaxAllowedPacket(int maxAllowedPacket) {
        this.maxAllowedPacket = maxAllowedPacket;
        maxPacketLength = Math.min(MAX_PACKET_LENGTH, maxAllowedPacket + 4);
    }

    public int initialPacketPos() {
        return 4;
    }

    /**
     * Flush the internal buffer.
     *
     * @param commandEnd command end
     * @throws IOException id connection error occur.
     */
    protected void flushBuffer(boolean commandEnd) throws IOException {
        if (pos > 4) {
            buf[0] = (byte) (pos - 4);
            buf[1] = (byte) ((pos - 4) >>> 8);
            buf[2] = (byte) ((pos - 4) >>> 16);
            buf[3] = (byte) this.seqNo++;
            checkMaxAllowedLength(pos - 4);
            out.write(buf, 0, pos);
            cmdLength += pos - 4;

            if (traceCache != null && permitTrace) {
                //trace last packets
<<<<<<< HEAD
                traceCache.put(System.nanoTime(), new TraceObject(true, NOT_COMPRESSED,
=======
                traceCache.put(Instant.now(), new TraceObject(true, NOT_COMPRESSED,
>>>>>>> 19091f7c
                        Arrays.copyOfRange(buf, 0, pos > 1000 ? 1000 : pos)));
            }

            if (logger.isTraceEnabled()) {
                if (permitTrace) {
                    logger.trace("send: {}{}",
                            serverThreadLog,
                            Utils.hexdump(maxQuerySizeToLog, 0, pos, buf));
                } else {
                    logger.trace("send: content length={} {} com=<hidden>",
                            pos - 4,
                            serverThreadLog);
                }
            }

            //if last com fill the max size, must send an empty com to indicate command end.
            if (commandEnd && pos == MAX_PACKET_LENGTH) writeEmptyPacket();

            pos = 4;
        }
    }

    /**
     * Write an empty com.
     *
     * @throws IOException if socket error occur.
     */
    public void writeEmptyPacket() throws IOException {
        buf[0] = (byte) 0x00;
        buf[1] = (byte) 0x00;
        buf[2] = (byte) 0x00;
        buf[3] = (byte) this.seqNo++;
        out.write(buf, 0, 4);

        if (traceCache != null) {
            //trace last packets
<<<<<<< HEAD
            traceCache.put(System.nanoTime(), new TraceObject(true, NOT_COMPRESSED, Arrays.copyOfRange(buf, 0, 4)));
=======
            traceCache.put(Instant.now(), new TraceObject(true, NOT_COMPRESSED, Arrays.copyOfRange(buf, 0, 4)));
>>>>>>> 19091f7c
        }

        if (logger.isTraceEnabled()) {
            logger.trace("send com : content length=0 {}{}",
                    serverThreadLog,
                    Utils.hexdump(maxQuerySizeToLog, 0, 4, buf));
        }
    }

}<|MERGE_RESOLUTION|>--- conflicted
+++ resolved
@@ -59,7 +59,6 @@
 
 import java.io.IOException;
 import java.io.OutputStream;
-import java.time.Instant;
 import java.util.Arrays;
 
 import static org.mariadb.jdbc.internal.io.TraceObject.NOT_COMPRESSED;
@@ -113,11 +112,7 @@
 
             if (traceCache != null && permitTrace) {
                 //trace last packets
-<<<<<<< HEAD
                 traceCache.put(System.nanoTime(), new TraceObject(true, NOT_COMPRESSED,
-=======
-                traceCache.put(Instant.now(), new TraceObject(true, NOT_COMPRESSED,
->>>>>>> 19091f7c
                         Arrays.copyOfRange(buf, 0, pos > 1000 ? 1000 : pos)));
             }
 
@@ -154,11 +149,7 @@
 
         if (traceCache != null) {
             //trace last packets
-<<<<<<< HEAD
             traceCache.put(System.nanoTime(), new TraceObject(true, NOT_COMPRESSED, Arrays.copyOfRange(buf, 0, 4)));
-=======
-            traceCache.put(Instant.now(), new TraceObject(true, NOT_COMPRESSED, Arrays.copyOfRange(buf, 0, 4)));
->>>>>>> 19091f7c
         }
 
         if (logger.isTraceEnabled()) {
