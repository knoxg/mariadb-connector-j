package org.mariadb.jdbc.internal.queryresults;
/*
MariaDB Client for Java

Copyright (c) 2012-2014 Monty Program Ab.

This library is free software; you can redistribute it and/or modify it under
the terms of the GNU Lesser General Public License as published by the Free
Software Foundation; either version 2.1 of the License, or (at your option)
any later version.

This library is distributed in the hope that it will be useful, but
WITHOUT ANY WARRANTY; without even the implied warranty of MERCHANTABILITY or
FITNESS FOR A PARTICULAR PURPOSE.  See the GNU Lesser General Public License
for more details.

You should have received a copy of the GNU Lesser General Public License along
with this library; if not, write to Monty Program Ab info@montyprogram.com.

This particular MariaDB Client for Java file is work
derived from a Drizzle-JDBC. Drizzle-JDBC file which is covered by subject to
the following copyright and notice provisions:

Copyright (c) 2009-2011, Marcus Eriksson

Redistribution and use in source and binary forms, with or without modification,
are permitted provided that the following conditions are met:
Redistributions of source code must retain the above copyright notice, this list
of conditions and the following disclaimer.

Redistributions in binary form must reproduce the above copyright notice, this
list of conditions and the following disclaimer in the documentation and/or
other materials provided with the distribution.

Neither the name of the driver nor the names of its contributors may not be
used to endorse or promote products derived from this software without specific
prior written permission.

THIS SOFTWARE IS PROVIDED BY THE COPYRIGHT HOLDERS  AND CONTRIBUTORS "AS IS"
AND ANY EXPRESS OR IMPLIED WARRANTIES, INCLUDING, BUT NOT LIMITED TO, THE IMPLIED
WARRANTIES OF MERCHANTABILITY AND FITNESS FOR A PARTICULAR PURPOSE ARE DISCLAIMED.
IN NO EVENT SHALL THE COPYRIGHT HOLDER OR CONTRIBUTORS BE LIABLE FOR ANY DIRECT,
INDIRECT, INCIDENTAL, SPECIAL, EXEMPLARY, OR CONSEQUENTIAL DAMAGES (INCLUDING, BUT
NOT LIMITED TO, PROCUREMENT OF SUBSTITUTE GOODS OR SERVICES; LOSS OF USE, DATA, OR
PROFITS; OR BUSINESS INTERRUPTION) HOWEVER CAUSED AND ON ANY THEORY OF LIABILITY,
WHETHER IN CONTRACT, STRICT LIABILITY, OR TORT (INCLUDING NEGLIGENCE OR OTHERWISE)
ARISING IN ANY WAY OUT OF THE USE OF THIS SOFTWARE, EVEN IF ADVISED OF THE POSSIBILITY
OF SUCH DAMAGE.
*/

import org.mariadb.jdbc.MariaDbStatement;
import org.mariadb.jdbc.internal.protocol.Protocol;
import org.mariadb.jdbc.internal.util.ExceptionMapper;

import java.sql.ResultSet;
import java.sql.SQLException;
import java.sql.Statement;
import java.util.ArrayDeque;
import java.util.Deque;

public class Results {

    private MariaDbStatement statement;
    private int fetchSize;
    private boolean batch;
    private int expectedSize;
    private CmdInformation cmdInformation;
    private Deque<SelectResultSet> executionResults;
    private SelectResultSet resultSet;
    private SelectResultSet callableResultSet;
    private boolean binaryFormat;
    private int resultSetScrollType;
<<<<<<< HEAD
    private int maxFieldSize;
    private int autoincrement;
=======
    private int autoIncrement;
>>>>>>> e2f9dd24

    /**
     * Single Text query.
     *
<<<<<<< HEAD
     * /! use internally, because autoincrement value is not right for multi-queries !/
=======
     * @param autoIncrement         connection auto increment
>>>>>>> e2f9dd24
     */
    public Results(int autoIncrement) {
        this.statement = null;
        this.fetchSize = 0;
        this.maxFieldSize = 0;
        this.batch = false;
        this.expectedSize = 1;
        this.cmdInformation = null;
        this.binaryFormat = false;
        this.resultSetScrollType = ResultSet.TYPE_FORWARD_ONLY;
<<<<<<< HEAD
        this.autoincrement = 1;
    }

    /**
     * Constructor for specific statement.
     * @param statement     current Statement.
     * @param autoincrement connection auto-increment
     */
    public Results(MariaDbStatement statement, int autoincrement) {
        this.statement = statement;
        this.fetchSize = 0;
        this.maxFieldSize = 0;
        this.batch = false;
        this.expectedSize = 1;
        this.cmdInformation = null;
        this.binaryFormat = false;
        this.resultSetScrollType = ResultSet.TYPE_FORWARD_ONLY;
        this.autoincrement = autoincrement;
=======
        this.autoIncrement = autoIncrement;
>>>>>>> e2f9dd24
    }

    /**
     * Default constructor.
     *
     * @param statement             current statement
     * @param fetchSize             fetch size
     * @param batch                 select result possible
     * @param expectedSize          expected size
     * @param binaryFormat          use binary protocol
     * @param resultSetScrollType   one of the following <code>ResultSet</code> constants: <code>ResultSet.TYPE_FORWARD_ONLY</code>,
     *                              <code>ResultSet.TYPE_SCROLL_INSENSITIVE</code>, or <code>ResultSet.TYPE_SCROLL_SENSITIVE</code>
<<<<<<< HEAD
     * @param autoincrement         Connection auto-increment value
     */
    public Results(MariaDbStatement statement, int fetchSize, boolean batch, int expectedSize, boolean binaryFormat, int resultSetScrollType, int autoincrement) {
=======
     * @param autoIncrement         connection auto increment
     */
    public Results(MariaDbStatement statement, int fetchSize, boolean batch, int expectedSize, boolean binaryFormat,
                   int resultSetScrollType, int autoIncrement) {
>>>>>>> e2f9dd24
        this.statement = statement;
        this.fetchSize = fetchSize;
        this.batch = batch;
        this.maxFieldSize = statement.getMaxFieldSize();
        this.expectedSize = expectedSize;
        this.cmdInformation = null;
        this.binaryFormat = binaryFormat;
        this.resultSetScrollType = resultSetScrollType;
        this.autoincrement = autoincrement;
    }

    /**
     * Reset.
     *
     * @param fetchSize             fetch size
     * @param batch                 select result possible
     * @param expectedSize          expected size
     * @param binaryFormat          use binary protocol
     * @param resultSetScrollType   one of the following <code>ResultSet</code> constants: <code>ResultSet.TYPE_FORWARD_ONLY</code>,
     *                              <code>ResultSet.TYPE_SCROLL_INSENSITIVE</code>, or <code>ResultSet.TYPE_SCROLL_SENSITIVE</code>
     */
    public void reset(int fetchSize, boolean batch, int expectedSize, boolean binaryFormat, int resultSetScrollType) {
        this.fetchSize = fetchSize;
        this.batch = batch;
        this.maxFieldSize = statement.getMaxFieldSize();
        this.expectedSize = expectedSize;
        this.cmdInformation = null;
        this.binaryFormat = binaryFormat;
        this.resultSetScrollType = resultSetScrollType;
        this.autoIncrement = autoIncrement;
    }

    /**
     * Add execution statistics.
     *
     * @param updateCount         number of updated rows
     * @param insertId            primary key
     * @param moreResultAvailable is there additional packet
     */
    public void addStats(long updateCount, long insertId, boolean moreResultAvailable) {
        if (cmdInformation == null) {
<<<<<<< HEAD
            if (moreResultAvailable || batch) {
                cmdInformation = new CmdInformationMultiple(insertId, updateCount, expectedSize, autoincrement);
            } else {
                cmdInformation = new CmdInformationSingle(insertId, updateCount, autoincrement);
=======
            if (batch) {
                cmdInformation = new CmdInformationBatch(expectedSize, autoIncrement);
            } else if (moreResultAvailable) {
                cmdInformation = new CmdInformationMultiple(expectedSize, autoIncrement);
            } else {
                cmdInformation = new CmdInformationSingle(insertId, updateCount, autoIncrement);
                return;
>>>>>>> e2f9dd24
            }
        }
        cmdInformation.addSuccessStat(updateCount, insertId);
    }

    /**
     * Indicate that result is an Error, to set appropriate results.
     * @param moreResultAvailable indicate if other results (ResultSet or updateCount) are available.
     */
    public void addStatsError(boolean moreResultAvailable) {
        if (cmdInformation == null) {
<<<<<<< HEAD
            if (moreResultAvailable || batch) {
                cmdInformation = new CmdInformationMultiple(expectedSize, autoincrement);
            } else {
                cmdInformation = new CmdInformationSingle(0, Statement.EXECUTE_FAILED, autoincrement);
=======
            if (batch) {
                cmdInformation = new CmdInformationBatch(expectedSize, autoIncrement);
            } else if (moreResultAvailable) {
                cmdInformation = new CmdInformationMultiple(expectedSize, autoIncrement);
            } else {
                cmdInformation = new CmdInformationSingle(0, Statement.EXECUTE_FAILED, autoIncrement);
                return;
>>>>>>> e2f9dd24
            }
        }
        cmdInformation.addErrorStat();
    }

    public int getCurrentStatNumber() {
        return (cmdInformation == null) ? 0 : cmdInformation.getCurrentStatNumber();
    }

    /**
     * Add resultSet to results.
     *
     * @param resultSet new resultSet.
     * @param moreResultAvailable indicate if other results (ResultSet or updateCount) are available.
     */
    public void addResultSet(SelectResultSet resultSet, boolean moreResultAvailable) {
        if (resultSet.isCallableResult()) {
            callableResultSet = resultSet;
            return;
        }
        if (executionResults == null) executionResults = new ArrayDeque<>();
        executionResults.add(resultSet);
        if (cmdInformation == null) {
<<<<<<< HEAD
            if (moreResultAvailable || batch) {
                cmdInformation = new CmdInformationMultiple(-1, expectedSize, autoincrement);
            } else {
                cmdInformation = new CmdInformationSingle(0, -1, autoincrement);
=======
            if (batch) {
                cmdInformation = new CmdInformationBatch(expectedSize, autoIncrement);
            } else if (moreResultAvailable) {
                cmdInformation = new CmdInformationMultiple(expectedSize, autoIncrement);
            } else {
                cmdInformation = new CmdInformationSingle(0, -1, autoIncrement);
                return;
>>>>>>> e2f9dd24
            }
        }
        cmdInformation.addResultSetStat();
    }

    public CmdInformation getCmdInformation() {
        return cmdInformation;
    }

    /**
     * Indicate that command / batch is finished, so set current resultSet if needed.
     * @return current results
     */
<<<<<<< HEAD
    public Results commandEnd() {
        if (executionResults != null && !cmdInformation.isCurrentUpdateCount()) {
            resultSet = executionResults.poll();
        } else {
            resultSet = null;
=======
    public void commandEnd() {
        if (cmdInformation != null) {
            if (executionResults != null && !cmdInformation.isCurrentUpdateCount()) {
                resultSet = executionResults.poll();
            }
>>>>>>> e2f9dd24
        }
        return this;
    }

    public SelectResultSet getResultSet() {
        return resultSet;
    }

    public SelectResultSet getCallableResultSet() {
        return callableResultSet;
    }

    /**
     * Load fully current results.
     *
     * <i>Lock must be set before using this method</i>
     *
     * @param skip      must result be available afterwhile
     * @param protocol  current protocol
     * @throws SQLException if any connection error occur
     */
    public void loadFully(boolean skip, Protocol protocol) throws SQLException {
        if (fetchSize != 0) {
            fetchSize = 0;
            if (resultSet != null) {
                if (skip) {
                    resultSet.close();
                } else {
                    resultSet.fetchRemaining();
                }
            } else {
                SelectResultSet firstResult = executionResults.peekFirst();
                if (firstResult != null ) {
                    if (skip) {
                        firstResult.close();
                    } else {
                        firstResult.fetchRemaining();
                    }
                }
            }
        }

        if (protocol.hasMoreResults()) protocol.getResult(this);
    }

    /**
     * Position to next resultSet.
     *
     * @param current   one of the following <code>Statement</code> constants indicating what should happen to current
     *                  <code>ResultSet</code> objects obtained using the method <code>getResultSet</code>:
     *                  <code>Statement.CLOSE_CURRENT_RESULT</code>, <code>Statement.KEEP_CURRENT_RESULT</code>,
     *                  or <code>Statement.CLOSE_ALL_RESULTS</code>
     * @param protocol  current protocol
     * @return true if other resultSet exists.
     * @throws SQLException if any connection error occur.
     */
    public boolean getMoreResults(final int current, Protocol protocol) throws SQLException {
        if (fetchSize != 0) {
            if (resultSet != null) {

                protocol.getLock().lock();
                try {
                    //load current resultSet
                    if (current == Statement.CLOSE_CURRENT_RESULT && resultSet != null) {
                        resultSet.close();
                    } else {
                        resultSet.fetchRemaining();
                    }

                    //load next data if there is
                    if (protocol.hasMoreResults()) protocol.getResult(this);

                } catch (SQLException e) {
                    ExceptionMapper.throwException(e, null, statement);
                } finally {
                    protocol.getLock().unlock();
                }

            }
        }

        if (cmdInformation.moreResults() && !batch) {

            if (current == Statement.CLOSE_CURRENT_RESULT && resultSet != null) resultSet.close();
            resultSet = null;
            return true;

        } else {

            if (current == Statement.CLOSE_CURRENT_RESULT && resultSet != null) resultSet.close();
            if (executionResults != null) resultSet = executionResults.poll();
            return resultSet != null;

        }

    }

    public int getFetchSize() {
        return fetchSize;
    }

    public MariaDbStatement getStatement() {
        return statement;
    }

    public boolean isBatch() {
        return batch;
    }

    protected void setCmdInformation(CmdInformation cmdInformation) {
        this.cmdInformation = cmdInformation;
    }

    public int getExpectedSize() {
        return expectedSize;
    }

    public boolean isBinaryFormat() {
        return binaryFormat;
    }

    public void removeFetchSize() {
        fetchSize = 0;
    }

    public int getResultSetScrollType() {
        return resultSetScrollType;
    }

<<<<<<< HEAD
    public void close() {
        statement = null;
        fetchSize = 0;
    }

    public int getMaxFieldSize() {
        return maxFieldSize;
=======
    /**
     * Send a resultSet that contain auto generated keys.
     * 2 differences :
     * <ol>
     *     <li>Batch will list all insert ids.</li>
     *     <li>in case of multi-query is set, resultSet will be per query. </li>
     * </ol>
     *
     * example "INSERT INTO myTable values ('a'),('b');INSERT INTO myTable values ('c'),('d'),('e')"
     * will have a resultSet of 2 values, and when Statement.getMoreResults() will be called,
     * a Statement.getGeneratedKeys will return a resultset with 3 ids.
     *
     * @param protocol current protocol
     * @return a ResultSet containing generated ids.
     */
    public ResultSet getGeneratedKeys(Protocol protocol) {
        if (cmdInformation != null) {
            if (batch) return cmdInformation.getBatchGeneratedKeys(protocol);
            return cmdInformation.getGeneratedKeys(protocol);
        }
        return MariaSelectResultSet.createEmptyResultSet();
>>>>>>> e2f9dd24
    }
}<|MERGE_RESOLUTION|>--- conflicted
+++ resolved
@@ -70,21 +70,15 @@
     private SelectResultSet callableResultSet;
     private boolean binaryFormat;
     private int resultSetScrollType;
-<<<<<<< HEAD
     private int maxFieldSize;
-    private int autoincrement;
-=======
     private int autoIncrement;
->>>>>>> e2f9dd24
 
     /**
      * Single Text query.
      *
-<<<<<<< HEAD
      * /! use internally, because autoincrement value is not right for multi-queries !/
-=======
+     *
      * @param autoIncrement         connection auto increment
->>>>>>> e2f9dd24
      */
     public Results(int autoIncrement) {
         this.statement = null;
@@ -95,16 +89,15 @@
         this.cmdInformation = null;
         this.binaryFormat = false;
         this.resultSetScrollType = ResultSet.TYPE_FORWARD_ONLY;
-<<<<<<< HEAD
-        this.autoincrement = 1;
+        this.autoIncrement = autoIncrement;
     }
 
     /**
      * Constructor for specific statement.
      * @param statement     current Statement.
-     * @param autoincrement connection auto-increment
-     */
-    public Results(MariaDbStatement statement, int autoincrement) {
+     * @param autoIncrement connection auto-increment
+     */
+    public Results(MariaDbStatement statement, int autoIncrement) {
         this.statement = statement;
         this.fetchSize = 0;
         this.maxFieldSize = 0;
@@ -113,10 +106,7 @@
         this.cmdInformation = null;
         this.binaryFormat = false;
         this.resultSetScrollType = ResultSet.TYPE_FORWARD_ONLY;
-        this.autoincrement = autoincrement;
-=======
         this.autoIncrement = autoIncrement;
->>>>>>> e2f9dd24
     }
 
     /**
@@ -129,16 +119,10 @@
      * @param binaryFormat          use binary protocol
      * @param resultSetScrollType   one of the following <code>ResultSet</code> constants: <code>ResultSet.TYPE_FORWARD_ONLY</code>,
      *                              <code>ResultSet.TYPE_SCROLL_INSENSITIVE</code>, or <code>ResultSet.TYPE_SCROLL_SENSITIVE</code>
-<<<<<<< HEAD
-     * @param autoincrement         Connection auto-increment value
-     */
-    public Results(MariaDbStatement statement, int fetchSize, boolean batch, int expectedSize, boolean binaryFormat, int resultSetScrollType, int autoincrement) {
-=======
-     * @param autoIncrement         connection auto increment
-     */
-    public Results(MariaDbStatement statement, int fetchSize, boolean batch, int expectedSize, boolean binaryFormat,
-                   int resultSetScrollType, int autoIncrement) {
->>>>>>> e2f9dd24
+     * @param autoIncrement         Connection auto-increment value
+     */
+    public Results(MariaDbStatement statement, int fetchSize, boolean batch, int expectedSize, boolean binaryFormat, int resultSetScrollType,
+                   int autoIncrement) {
         this.statement = statement;
         this.fetchSize = fetchSize;
         this.batch = batch;
@@ -147,7 +131,7 @@
         this.cmdInformation = null;
         this.binaryFormat = binaryFormat;
         this.resultSetScrollType = resultSetScrollType;
-        this.autoincrement = autoincrement;
+        this.autoIncrement = autoIncrement;
     }
 
     /**
@@ -168,7 +152,6 @@
         this.cmdInformation = null;
         this.binaryFormat = binaryFormat;
         this.resultSetScrollType = resultSetScrollType;
-        this.autoIncrement = autoIncrement;
     }
 
     /**
@@ -180,12 +163,6 @@
      */
     public void addStats(long updateCount, long insertId, boolean moreResultAvailable) {
         if (cmdInformation == null) {
-<<<<<<< HEAD
-            if (moreResultAvailable || batch) {
-                cmdInformation = new CmdInformationMultiple(insertId, updateCount, expectedSize, autoincrement);
-            } else {
-                cmdInformation = new CmdInformationSingle(insertId, updateCount, autoincrement);
-=======
             if (batch) {
                 cmdInformation = new CmdInformationBatch(expectedSize, autoIncrement);
             } else if (moreResultAvailable) {
@@ -193,7 +170,6 @@
             } else {
                 cmdInformation = new CmdInformationSingle(insertId, updateCount, autoIncrement);
                 return;
->>>>>>> e2f9dd24
             }
         }
         cmdInformation.addSuccessStat(updateCount, insertId);
@@ -205,12 +181,6 @@
      */
     public void addStatsError(boolean moreResultAvailable) {
         if (cmdInformation == null) {
-<<<<<<< HEAD
-            if (moreResultAvailable || batch) {
-                cmdInformation = new CmdInformationMultiple(expectedSize, autoincrement);
-            } else {
-                cmdInformation = new CmdInformationSingle(0, Statement.EXECUTE_FAILED, autoincrement);
-=======
             if (batch) {
                 cmdInformation = new CmdInformationBatch(expectedSize, autoIncrement);
             } else if (moreResultAvailable) {
@@ -218,7 +188,6 @@
             } else {
                 cmdInformation = new CmdInformationSingle(0, Statement.EXECUTE_FAILED, autoIncrement);
                 return;
->>>>>>> e2f9dd24
             }
         }
         cmdInformation.addErrorStat();
@@ -242,12 +211,6 @@
         if (executionResults == null) executionResults = new ArrayDeque<>();
         executionResults.add(resultSet);
         if (cmdInformation == null) {
-<<<<<<< HEAD
-            if (moreResultAvailable || batch) {
-                cmdInformation = new CmdInformationMultiple(-1, expectedSize, autoincrement);
-            } else {
-                cmdInformation = new CmdInformationSingle(0, -1, autoincrement);
-=======
             if (batch) {
                 cmdInformation = new CmdInformationBatch(expectedSize, autoIncrement);
             } else if (moreResultAvailable) {
@@ -255,7 +218,6 @@
             } else {
                 cmdInformation = new CmdInformationSingle(0, -1, autoIncrement);
                 return;
->>>>>>> e2f9dd24
             }
         }
         cmdInformation.addResultSetStat();
@@ -269,19 +231,13 @@
      * Indicate that command / batch is finished, so set current resultSet if needed.
      * @return current results
      */
-<<<<<<< HEAD
     public Results commandEnd() {
-        if (executionResults != null && !cmdInformation.isCurrentUpdateCount()) {
-            resultSet = executionResults.poll();
+        if (cmdInformation != null
+                && executionResults != null
+                && !cmdInformation.isCurrentUpdateCount()) {
+                resultSet = executionResults.poll();
         } else {
             resultSet = null;
-=======
-    public void commandEnd() {
-        if (cmdInformation != null) {
-            if (executionResults != null && !cmdInformation.isCurrentUpdateCount()) {
-                resultSet = executionResults.poll();
-            }
->>>>>>> e2f9dd24
         }
         return this;
     }
@@ -411,15 +367,6 @@
         return resultSetScrollType;
     }
 
-<<<<<<< HEAD
-    public void close() {
-        statement = null;
-        fetchSize = 0;
-    }
-
-    public int getMaxFieldSize() {
-        return maxFieldSize;
-=======
     /**
      * Send a resultSet that contain auto generated keys.
      * 2 differences :
@@ -440,7 +387,15 @@
             if (batch) return cmdInformation.getBatchGeneratedKeys(protocol);
             return cmdInformation.getGeneratedKeys(protocol);
         }
-        return MariaSelectResultSet.createEmptyResultSet();
->>>>>>> e2f9dd24
+        return SelectResultSet.createEmptyResultSet();
+    }
+
+    public void close() {
+        statement = null;
+        fetchSize = 0;
+    }
+
+    public int getMaxFieldSize() {
+        return maxFieldSize;
     }
 }