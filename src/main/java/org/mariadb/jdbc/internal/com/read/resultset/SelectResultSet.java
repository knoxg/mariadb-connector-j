--- conflicted
+++ resolved
@@ -76,22 +76,11 @@
 import java.math.BigInteger;
 import java.net.MalformedURLException;
 import java.net.URL;
-<<<<<<< HEAD
-=======
-import java.nio.charset.StandardCharsets;
->>>>>>> fde60c15
 import java.sql.*;
 import java.sql.Date;
 import java.text.DateFormat;
 import java.text.ParseException;
 import java.text.SimpleDateFormat;
-<<<<<<< HEAD
-=======
-import java.time.*;
-import java.time.format.DateTimeFormatter;
-import java.time.format.DateTimeFormatterBuilder;
-import java.time.format.DateTimeParseException;
->>>>>>> fde60c15
 import java.util.*;
 import java.util.concurrent.locks.ReentrantLock;
 import java.util.regex.Pattern;
@@ -102,37 +91,19 @@
 import static org.mariadb.jdbc.internal.util.constant.ServerStatus.MORE_RESULTS_EXISTS;
 import static org.mariadb.jdbc.internal.util.constant.ServerStatus.PS_OUT_PARAMETERS;
 
-<<<<<<< HEAD
 @SuppressWarnings("deprecation")
 public class SelectResultSet implements ResultSet {
-    private static Logger logger = LoggerFactory.getLogger(SelectResultSet.class);
-=======
-@SuppressWarnings({"deprecation", "BigDecimalMethodWithoutRoundingCalled",
-        "StatementWithEmptyBody", "SynchronizationOnLocalVariableOrMethodParameter"})
-public class SelectResultSet implements ResultSet {
+
     private static final String NOT_UPDATABLE_ERROR = "Updates are not supported when using ResultSet.CONCUR_READ_ONLY";
-    
-    private static final DateTimeFormatter TEXT_LOCAL_DATE_TIME;
-    private static final DateTimeFormatter TEXT_OFFSET_DATE_TIME;
-    private static final DateTimeFormatter TEXT_ZONED_DATE_TIME;
-
-    private static final int BIT_LAST_FIELD_NOT_NULL = 0b000000;
-    private static final int BIT_LAST_FIELD_NULL     = 0b000001;
-    private static final int BIT_LAST_ZERO_DATE      = 0b000010;
-
->>>>>>> fde60c15
+    private static final int BIT_LAST_FIELD_NOT_NULL = 0;
+    private static final int BIT_LAST_FIELD_NULL     = 1;
+    private static final int BIT_LAST_ZERO_DATE      = 2;
+
     public static final int TINYINT1_IS_BIT = 1;
     public static final int YEAR_IS_DATE_TYPE = 2;
     private static final ColumnInformation[] INSERT_ID_COLUMNS;
     private static final Pattern isIntegerRegex = Pattern.compile("^-?\\d+\\.[0-9]+$");
     private static final int MAX_ARRAY_SIZE = Integer.MAX_VALUE - 8;
-<<<<<<< HEAD
-
-    private static final int BIT_LAST_FIELD_NOT_NULL = 0;
-    private static final int BIT_LAST_FIELD_NULL     = 1;
-    private static final int BIT_LAST_ZERO_DATE      = 2;
-=======
->>>>>>> fde60c15
 
     static {
         INSERT_ID_COLUMNS = new ColumnInformation[1];
@@ -437,18 +408,8 @@
             protocol.setHasWarnings(false);
             ErrorPacket errorPacket = new ErrorPacket(new Buffer(buf));
             resetVariables();
-<<<<<<< HEAD
-            if (statement != null) {
-                throw ExceptionMapper.getException(new SQLException("(conn:" + statement.getServerThreadId() + ") " + errorPacket.getMessage(),
-                        errorPacket.getSqlState(), errorPacket.getErrorNumber()), null, statement, false);
-            } else {
-                throw ExceptionMapper.getException(new SQLException(errorPacket.getMessage(), errorPacket.getSqlState(),
-                        errorPacket.getErrorNumber()), null, statement, false);
-            }
-=======
             throw ExceptionMapper.get(errorPacket.getMessage(), errorPacket.getSqlState(),
                     errorPacket.getErrorNumber(), null,false);
->>>>>>> fde60c15
         }
 
         //is end of stream
@@ -486,10 +447,6 @@
             if ((serverStatus & MORE_RESULTS_EXISTS) == 0) protocol.removeActiveStreamingResult();
 
             resetVariables();
-<<<<<<< HEAD
-
-=======
->>>>>>> fde60c15
             return false;
         }
 
@@ -986,11 +943,7 @@
     public InputStream getAsciiStream(int columnIndex) throws SQLException {
         checkObjectRange(columnIndex);
         if (lastValueWasNull()) return null;
-<<<<<<< HEAD
         return new ByteArrayInputStream(new String(row.buf, row.pos, row.getLengthMaxFieldSize(), Buffer.UTF_8).getBytes());
-=======
-        return new ByteArrayInputStream(new String(row.buf, row.pos, row.getLengthMaxFieldSize(), StandardCharsets.UTF_8).getBytes());
->>>>>>> fde60c15
     }
 
     /**
@@ -1061,16 +1014,9 @@
                     Date date = getInternalDate(columnInfo, cal);
                     if (date == null) {
                         if (!isBinaryEncoded) {
-<<<<<<< HEAD
-                            //row data is not null but result is null -> this is "zero-date"
                             //specific for "zero-date", getString will return "zero-date" value -> wasNull() must then return false
                             lastValueNull ^= BIT_LAST_ZERO_DATE;
                             return new String(row.buf, row.pos, row.length, Buffer.UTF_8);
-=======
-                            //specific for "zero-date", getString will return "zero-date" value -> wasNull() must then return false
-                            lastValueNull ^= BIT_LAST_ZERO_DATE;
-                            return new String(row.buf, row.pos, row.length, StandardCharsets.UTF_8);
->>>>>>> fde60c15
                         }
                         return null;
                     }
@@ -1091,16 +1037,9 @@
                 Timestamp timestamp = getInternalTimestamp(columnInfo, cal);
                 if (timestamp == null) {
                     if (!isBinaryEncoded) {
-<<<<<<< HEAD
-                        //row data is not null but result is null -> this is "zero-date"
                         //specific for "zero-date", getString will return "zero-date" value -> wasNull() must then return false
                         lastValueNull ^= BIT_LAST_ZERO_DATE;
                         return new String(row.buf, row.pos, row.length, Buffer.UTF_8);
-=======
-                        //specific for "zero-date", getString will return "zero-date" value -> wasNull() must then return false
-                        lastValueNull ^= BIT_LAST_ZERO_DATE;
-                        return new String(row.buf, row.pos, row.length, StandardCharsets.UTF_8);
->>>>>>> fde60c15
                     }
                     return null;
                 }
@@ -1592,14 +1531,10 @@
         if (lastValueWasNull()) return null;
 
         if (!this.isBinaryEncoded) {
-<<<<<<< HEAD
-            return new BigDecimal(new String(row.buf, row.pos, row.length, Buffer.UTF_8));
-=======
             if (columnInfo.getColumnType() == ColumnType.BIT) {
                 return BigDecimal.valueOf(parseBit());
             }
-            return new BigDecimal(new String(row.buf, row.pos, row.length, StandardCharsets.UTF_8));
->>>>>>> fde60c15
+            return new BigDecimal(new String(row.buf, row.pos, row.length, Buffer.UTF_8));
         } else {
             switch (columnInfo.getColumnType()) {
                 case BIT:
@@ -1702,12 +1637,7 @@
         if (lastValueWasNull()) return null;
 
         if (!this.isBinaryEncoded) {
-<<<<<<< HEAD
             String rawValue = new String(row.buf, row.pos, row.length, Buffer.UTF_8);
-
-=======
-            String rawValue = new String(row.buf, row.pos, row.length, StandardCharsets.UTF_8);
->>>>>>> fde60c15
             switch (columnInfo.getColumnType()) {
                 case TIMESTAMP:
                 case DATETIME:
@@ -1813,11 +1743,7 @@
                 throw new SQLException("Cannot read Time using a Types.DATE field");
 
             } else {
-<<<<<<< HEAD
                 String raw = new String(row.buf, row.pos, row.length, Buffer.UTF_8);
-=======
-                String raw = new String(row.buf, row.pos, row.length, StandardCharsets.UTF_8);
->>>>>>> fde60c15
                 if (!options.useLegacyDatetimeCode && (raw.startsWith("-") || raw.split(":").length != 3 || raw.indexOf(":") > 3)) {
                     throw new SQLException("Time format \"" + raw + "\" incorrect, must be HH:mm:ss");
                 }
@@ -1967,11 +1893,7 @@
     public InputStream getUnicodeStream(int columnIndex) throws SQLException {
         checkObjectRange(columnIndex);
         if (lastValueWasNull()) return null;
-<<<<<<< HEAD
         return new ByteArrayInputStream(new String(row.buf, row.pos, row.getLengthMaxFieldSize(), Buffer.UTF_8).getBytes());
-=======
-        return new ByteArrayInputStream(new String(row.buf, row.pos, row.getLengthMaxFieldSize(), StandardCharsets.UTF_8).getBytes());
->>>>>>> fde60c15
     }
 
     /**
@@ -2103,40 +2025,6 @@
             return (T) getInternalBigInteger(col);
         } else if (type.equals(BigDecimal.class)) {
             return (T) getInternalBigDecimal(col);
-<<<<<<< HEAD
-=======
-
-        } else if (type.equals(LocalDateTime.class)) {
-            if (lastValueWasNull()) return null;
-            ZonedDateTime zonedDateTime = getZonedDateTime(col, LocalDateTime.class);
-            return zonedDateTime == null ? null : type.cast(zonedDateTime.withZoneSameInstant(ZoneId.systemDefault()).toLocalDateTime());
-
-        } else if (type.equals(ZonedDateTime.class)) {
-            if (lastValueWasNull()) return null;
-            return type.cast(getZonedDateTime(col, ZonedDateTime.class));
-
-        } else if (type.equals(OffsetDateTime.class)) {
-            if (lastValueWasNull()) return null;
-            ZonedDateTime tmpZonedDateTime = getZonedDateTime(col, OffsetDateTime.class);
-            return tmpZonedDateTime == null ? null : type.cast(tmpZonedDateTime.toOffsetDateTime());
-
-        } else if (type.equals(OffsetDateTime.class)) {
-            if (lastValueWasNull()) return null;
-            return type.cast(getLocalDate(col));
-
-        } else if (type.equals(LocalDate.class)) {
-            if (lastValueWasNull()) return null;
-            return type.cast(getLocalDate(col));
-
-        } else if (type.equals(LocalTime.class)) {
-            if (lastValueWasNull()) return null;
-            return type.cast(getLocalTime(col));
-
-        } else if (type.equals(OffsetTime.class)) {
-            if (lastValueWasNull()) return null;
-            return type.cast(getOffsetTime(col));
-
->>>>>>> fde60c15
         }
         throw ExceptionMapper.getFeatureNotSupportedException("Type class '" + type.getName() + "' is not supported");
 
@@ -2759,18 +2647,8 @@
     /**
      * {inheritDoc}.
      */
-<<<<<<< HEAD
-    public Blob getBlob(int columnIndex) throws SQLException {
-        checkObjectRange(columnIndex);
-        if (lastValueWasNull()) return null;
-        //TODO implement MariaDbBlob with offset
-        byte[] data = new byte[row.getLengthMaxFieldSize()];
-        System.arraycopy(row.buf, row.pos, data, 0, row.getLengthMaxFieldSize());
-        return new MariaDbBlob(data);
-=======
     public void updateAsciiStream(int columnIndex, InputStream inputStream, long length) throws SQLException {
         throw ExceptionMapper.getFeatureNotSupportedException(NOT_UPDATABLE_ERROR);
->>>>>>> fde60c15
     }
 
     /**
@@ -2783,18 +2661,8 @@
     /**
      * {inheritDoc}.
      */
-<<<<<<< HEAD
-    public Clob getClob(int columnIndex) throws SQLException {
-        checkObjectRange(columnIndex);
-        if (lastValueWasNull()) return null;
-        //TODO implement MariaDbClob with offset
-        byte[] data = new byte[row.getLengthMaxFieldSize()];
-        System.arraycopy(row.buf, row.pos, data, 0, row.getLengthMaxFieldSize());
-        return new MariaDbClob(data);
-=======
     public void updateAsciiStream(int columnIndex, InputStream inputStream) throws SQLException {
         throw ExceptionMapper.getFeatureNotSupportedException(NOT_UPDATABLE_ERROR);
->>>>>>> fde60c15
     }
 
     /**
@@ -2821,20 +2689,8 @@
     /**
      * {inheritDoc}.
      */
-<<<<<<< HEAD
-    @Override
-    public URL getURL(int columnIndex) throws SQLException {
-        checkObjectRange(columnIndex);
-        if (lastValueWasNull()) return null;
-        try {
-            return new URL(getInternalString(columnsInformation[columnIndex - 1]));
-        } catch (MalformedURLException e) {
-            throw ExceptionMapper.getSqlException("Could not parse as URL");
-        }
-=======
     public void updateBinaryStream(String columnLabel, InputStream inputStream, long length) throws SQLException {
         throw ExceptionMapper.getFeatureNotSupportedException(NOT_UPDATABLE_ERROR);
->>>>>>> fde60c15
     }
 
     /**
@@ -3065,19 +2921,9 @@
     /**
      * {inheritDoc}.
      */
-<<<<<<< HEAD
-    public NClob getNClob(int columnIndex) throws SQLException {
-        checkObjectRange(columnIndex);
-        if (lastValueWasNull()) return null;
-        //TODO implement MariaDbBlob with offset
-        byte[] data = new byte[row.getLengthMaxFieldSize()];
-        System.arraycopy(row.buf, row.pos, data, 0, row.getLengthMaxFieldSize());
-        return new MariaDbClob(data);
-=======
     public void updateRowId(String columnLabel, RowId rowId) throws SQLException {
         throw ExceptionMapper.getFeatureNotSupportedException(NOT_UPDATABLE_ERROR);
 
->>>>>>> fde60c15
     }
 
     /**
@@ -3198,15 +3044,8 @@
         if (lastValueWasNull()) return false;
 
         if (!this.isBinaryEncoded) {
-<<<<<<< HEAD
-            if (row.length == 1 && row.buf[row.pos] == 0) {
-                return false;
-            }
+            if (columnInfo.getColumnType() == ColumnType.BIT) return parseBit() != 0;
             final String rawVal = new String(row.buf, row.pos, row.length, Buffer.UTF_8);
-=======
-            if (columnInfo.getColumnType() == ColumnType.BIT) return parseBit() != 0;
-            final String rawVal = new String(row.buf, row.pos, row.length, StandardCharsets.UTF_8);
->>>>>>> fde60c15
             return !("false".equals(rawVal) || "0".equals(rawVal));
         } else {
             switch (columnInfo.getColumnType()) {
@@ -3242,11 +3081,7 @@
      */
     private byte getInternalByte(ColumnInformation columnInfo) throws SQLException {
         if (lastValueWasNull()) return 0;
-<<<<<<< HEAD
-
-=======
         long value;
->>>>>>> fde60c15
         if (!this.isBinaryEncoded) {
             value = parseLong(columnInfo);
         } else {
@@ -3432,11 +3267,7 @@
         }
     }
 
-<<<<<<< HEAD
-    private int getInternalTinyInt(ColumnInformation columnInfo) throws SQLException {
-=======
     private int getInternalTinyInt(ColumnInformation columnInfo) {
->>>>>>> fde60c15
         if (lastValueWasNull()) return 0;
         int value = row.buf[row.pos];
         if (!columnInfo.isSigned()) {
@@ -3445,11 +3276,7 @@
         return value;
     }
 
-<<<<<<< HEAD
-    private int getInternalSmallInt(ColumnInformation columnInfo) throws SQLException {
-=======
     private int getInternalSmallInt(ColumnInformation columnInfo) {
->>>>>>> fde60c15
         if (lastValueWasNull()) return 0;
         int value = ((row.buf[row.pos] & 0xff) + ((row.buf[row.pos + 1] & 0xff) << 8));
         if (!columnInfo.isSigned()) {
@@ -3459,11 +3286,7 @@
         return (short) value;
     }
 
-<<<<<<< HEAD
-    private long getInternalMediumInt(ColumnInformation columnInfo) throws SQLException {
-=======
     private long getInternalMediumInt(ColumnInformation columnInfo) {
->>>>>>> fde60c15
         if (lastValueWasNull()) return 0;
         long value = ((row.buf[row.pos] & 0xff)
                 + ((row.buf[row.pos + 1] & 0xff) << 8)
@@ -3475,190 +3298,6 @@
         return value;
     }
 
-<<<<<<< HEAD
-
-    private byte parseByte(ColumnInformation columnInfo) throws SQLException {
-        if (lastValueWasNull()) return 0;
-        try {
-            switch (columnInfo.getColumnType()) {
-                case FLOAT:
-                    Float floatValue = Float.valueOf(new String(row.buf, row.pos, row.length, Buffer.UTF_8));
-                    if (floatValue.compareTo((float) Byte.MAX_VALUE) >= 1) {
-                        throw new SQLException("Out of range value for column '" + columnInfo.getName() + "' : value "
-                                + new String(row.buf, row.pos, row.length, Buffer.UTF_8)
-                                + " is not in Byte range", "22003", 1264);
-                    }
-                    return floatValue.byteValue();
-                case DOUBLE:
-                    Double doubleValue = Double.valueOf(new String(row.buf, row.pos, row.length, Buffer.UTF_8));
-                    if (doubleValue.compareTo((double) Byte.MAX_VALUE) >= 1) {
-                        throw new SQLException("Out of range value for column '" + columnInfo.getName() + "' : value "
-                                + new String(row.buf, row.pos, row.length, Buffer.UTF_8)
-                                + " is not in Byte range", "22003", 1264);
-                    }
-                    return doubleValue.byteValue();
-                case TINYINT:
-                case SMALLINT:
-                case YEAR:
-                case INTEGER:
-                case MEDIUMINT:
-                    long result = 0;
-                    int length = row.length;
-                    boolean negate = false;
-                    int begin = row.pos;
-                    if (length > 0 && row.buf[begin] == 45) { //minus sign
-                        negate = true;
-                        begin++;
-                    }
-                    for (; begin < row.pos + length; begin++) {
-                        result = result * 10 + row.buf[begin] - 48;
-                    }
-                    result = (negate ? -1 * result : result);
-                    rangeCheck(Byte.class, Byte.MIN_VALUE, Byte.MAX_VALUE, result, columnInfo);
-                    return (byte) result;
-                default:
-                    return Byte.parseByte(new String(row.buf, row.pos, row.length, Buffer.UTF_8));
-            }
-        } catch (NumberFormatException nfe) {
-            //parse error.
-            //if its a decimal retry without the decimal part.
-            String value = new String(row.buf, row.pos, row.length, Buffer.UTF_8);
-            if (isIntegerRegex.matcher(value).find()) {
-                try {
-                    return Byte.parseByte(value.substring(0, value.indexOf(".")));
-                } catch (NumberFormatException nfee) {
-                    //eat exception
-                }
-            }
-            throw new SQLException("Out of range value for column '" + columnInfo.getName() + "' : value " + value
-                    + " is not in Byte range",
-                    "22003", 1264);
-        }
-    }
-
-    private short parseShort(ColumnInformation columnInfo) throws SQLException {
-        if (lastValueWasNull()) return 0;
-        try {
-            switch (columnInfo.getColumnType()) {
-                case FLOAT:
-                    Float floatValue = Float.valueOf(new String(row.buf, row.pos, row.length, Buffer.UTF_8));
-                    if (floatValue.compareTo((float) Short.MAX_VALUE) >= 1) {
-                        throw new SQLException("Out of range value for column '" + columnInfo.getName() + "' : value "
-                                + new String(row.buf, row.pos, row.length, Buffer.UTF_8)
-                                + " is not in Short range", "22003", 1264);
-                    }
-                    return floatValue.shortValue();
-                case DOUBLE:
-                    Double doubleValue = Double.valueOf(new String(row.buf, row.pos, row.length, Buffer.UTF_8));
-                    if (doubleValue.compareTo((double) Short.MAX_VALUE) >= 1) {
-                        throw new SQLException("Out of range value for column '" + columnInfo.getName() + "' : value "
-                                + new String(row.buf, row.pos, row.length, Buffer.UTF_8)
-                                + " is not in Short range", "22003", 1264);
-                    }
-                    return doubleValue.shortValue();
-                case BIT:
-                case TINYINT:
-                case SMALLINT:
-                case YEAR:
-                case INTEGER:
-                case MEDIUMINT:
-                    long result = 0;
-                    int length = row.length;
-                    boolean negate = false;
-                    int begin = row.pos;
-                    if (length > 0 && row.buf[begin] == 45) { //minus sign
-                        negate = true;
-                        begin++;
-                    }
-                    for (; begin < row.pos + length; begin++) {
-                        result = result * 10 + row.buf[begin] - 48;
-                    }
-                    result = (negate ? -1 * result : result);
-                    rangeCheck(Short.class, Short.MIN_VALUE, Short.MAX_VALUE, result, columnInfo);
-                    return (short) result;
-                default:
-                    return Short.parseShort(new String(row.buf, row.pos, row.length, Buffer.UTF_8));
-            }
-        } catch (NumberFormatException nfe) {
-            //parse error.
-            //if its a decimal retry without the decimal part.
-            String value = new String(row.buf, row.pos, row.length, Buffer.UTF_8);
-            if (isIntegerRegex.matcher(value).find()) {
-                try {
-                    return Short.parseShort(value.substring(0, value.indexOf(".")));
-                } catch (NumberFormatException numberFormatException) {
-                    //eat exception
-                }
-            }
-            throw new SQLException("Out of range value for column '" + columnInfo.getName() + "' : value " + value
-                    + " is not in Short range", "22003", 1264);
-        }
-    }
-
-
-    private int parseInt(ColumnInformation columnInfo) throws SQLException {
-        try {
-            switch (columnInfo.getColumnType()) {
-                case FLOAT:
-                    Float floatValue = Float.valueOf(new String(row.buf, row.pos, row.length, Buffer.UTF_8));
-                    if (floatValue.compareTo((float) Integer.MAX_VALUE) >= 1) {
-                        throw new SQLException("Out of range value for column '" + columnInfo.getName() + "' : value "
-                                + new String(row.buf, row.pos, row.length, Buffer.UTF_8)
-                                + " is not in Integer range", "22003", 1264);
-                    }
-                    return floatValue.intValue();
-                case DOUBLE:
-                    Double doubleValue = Double.valueOf(new String(row.buf, row.pos, row.length, Buffer.UTF_8));
-                    if (doubleValue.compareTo((double) Integer.MAX_VALUE) >= 1) {
-                        throw new SQLException("Out of range value for column '" + columnInfo.getName() + "' : value "
-                                + new String(row.buf, row.pos, row.length, Buffer.UTF_8)
-                                + " is not in Integer range", "22003", 1264);
-                    }
-                    return doubleValue.intValue();
-                case BIT:
-                case TINYINT:
-                case SMALLINT:
-                case YEAR:
-                case INTEGER:
-                case MEDIUMINT:
-                case BIGINT:
-                    long result = 0;
-                    boolean negate = false;
-                    int begin = row.pos;
-                    if (row.length > 0 && row.buf[begin] == 45) { //minus sign
-                        negate = true;
-                        begin++;
-                    }
-                    for (; begin < row.pos + row.length; begin++) {
-                        result = result * 10 + row.buf[begin] - 48;
-                    }
-                    //specific for BIGINT : if value > Long.MAX_VALUE will become negative.
-                    if (result < 0) {
-                        throw new SQLException("Out of range value for column '" + columnInfo.getName() + "' : value "
-                                + new String(row.buf, row.pos, row.length, Buffer.UTF_8)
-                                + " is not in Integer range", "22003", 1264);
-                    }
-                    result = (negate ? -1 * result : result);
-                    rangeCheck(Integer.class, Integer.MIN_VALUE, Integer.MAX_VALUE, result, columnInfo);
-                    return (int) result;
-                default:
-                    return Integer.parseInt(new String(row.buf, row.pos, row.length, Buffer.UTF_8));
-            }
-        } catch (NumberFormatException nfe) {
-            //parse error.
-            //if its a decimal retry without the decimal part.
-            String value = new String(row.buf, row.pos, row.length, Buffer.UTF_8);
-            if (isIntegerRegex.matcher(value).find()) {
-                try {
-                    return Integer.parseInt(value.substring(0, value.indexOf(".")));
-                } catch (NumberFormatException numberFormatException) {
-                    //eat exception
-                }
-            }
-            throw new SQLException("Out of range value for column '" + columnInfo.getName() + "' : value " + value
-                    + " is not in Integer range", "22003", 1264);
-        }
-=======
     private long parseBit() {
         if (row.length == 1) return row.buf[row.pos];
         long val = 0;
@@ -3667,7 +3306,6 @@
             val += ((long) (row.buf[row.pos + ind] & 0xff)) << (8 * (row.length - ++ind));
         } while (ind < row.length);
         return val;
->>>>>>> fde60c15
     }
 
     private long parseLong(ColumnInformation columnInfo) throws SQLException {
@@ -3712,14 +3350,8 @@
                     if (result < 0) {
                         //CONJ-399 : handle specifically Long.MIN_VALUE that has absolute value +1 compare to LONG.MAX_VALUE
                         if (result == Long.MIN_VALUE && negate) return Long.MIN_VALUE;
-<<<<<<< HEAD
-                        throw new SQLException("Out of range value for column '" + columnInfo.getName() + "' : value "
-                                + new String(row.buf, row.pos, row.length, Buffer.UTF_8)
-                                + " is not in Long range", "22003", 1264);
-=======
                         throw new SQLException("Out of range value for column '" + columnInfo.getName() + "' for value "
-                                + new String(row.buf, row.pos, row.length, StandardCharsets.UTF_8), "22003", 1264);
->>>>>>> fde60c15
+                                + new String(row.buf, row.pos, row.length, Buffer.UTF_8), "22003", 1264);
                     }
                     return (negate ? -1 * result : result);
                 default:
@@ -3729,11 +3361,7 @@
         } catch (NumberFormatException nfe) {
             //parse error.
             //if its a decimal retry without the decimal part.
-<<<<<<< HEAD
             String value = new String(row.buf, row.pos, row.length, Buffer.UTF_8);
-=======
-            String value = new String(row.buf, row.pos, row.length, StandardCharsets.UTF_8);
->>>>>>> fde60c15
             if (isIntegerRegex.matcher(value).find()) {
                 try {
                     return Long.parseLong(value.substring(0, value.indexOf(".")));
@@ -4009,416 +3637,6 @@
         return nanos;
     }
 
-<<<<<<< HEAD
-=======
-
-    /**
-     * Get LocalDateTime from raw data.
-     *
-     * @param columnInfo current column information
-     * @param clazz      ending class
-     * @return timestamp.
-     * @throws SQLException if any read error occur
-     */
-    private ZonedDateTime getZonedDateTime(ColumnInformation columnInfo, Class clazz) throws SQLException {
-        if (lastValueWasNull()) return null;
-        if (row.length == 0) {
-            lastValueNull |= BIT_LAST_FIELD_NULL;
-            return null;
-        }
-
-        if (!this.isBinaryEncoded) {
-
-            String raw = new String(row.buf, row.pos, row.length, StandardCharsets.UTF_8);
-
-            switch (columnInfo.getColumnType().getSqlType()) {
-                case Types.TIMESTAMP:
-
-                    if (raw.startsWith("0000-00-00 00:00:00")) return null;
-                    try {
-                        LocalDateTime localDateTime = LocalDateTime.parse(raw, TEXT_LOCAL_DATE_TIME.withZone(timeZone.toZoneId()));
-                        return ZonedDateTime.of(localDateTime, timeZone.toZoneId());
-                    } catch (DateTimeParseException dateParserEx) {
-                        throw new SQLException(raw + " cannot be parse as LocalDateTime. time must have \"yyyy-MM-dd HH:mm:ss[.S]\" format");
-                    }
-
-                case Types.VARCHAR:
-                case Types.LONGVARCHAR:
-                case Types.CHAR:
-
-                    if (raw.startsWith("0000-00-00 00:00:00")) return null;
-                    try {
-                        return ZonedDateTime.parse(raw, TEXT_ZONED_DATE_TIME);
-                    } catch (DateTimeParseException dateParserEx) {
-                        throw new SQLException(raw + " cannot be parse as ZonedDateTime. time must have \"yyyy-MM-dd[T/ ]HH:mm:ss[.S]\" "
-                                + "with offset and timezone format (example : '2011-12-03 10:15:30+01:00[Europe/Paris]')");
-                    }
-
-                default:
-                    throw new SQLException("Cannot read " + clazz.getName() + " using a " + columnInfo.getColumnType().getJavaTypeName() + " field");
-
-            }
-
-        } else {
-
-            switch (columnInfo.getColumnType().getSqlType()) {
-                case Types.TIMESTAMP:
-
-                    int year = ((row.buf[row.pos] & 0xff) | (row.buf[row.pos + 1] & 0xff) << 8);
-                    int month = row.buf[row.pos + 2];
-                    int day = row.buf[row.pos + 3];
-                    int hour = 0;
-                    int minutes = 0;
-                    int seconds = 0;
-                    int microseconds = 0;
-
-                    if (row.length > 4) {
-                        hour = row.buf[row.pos + 4];
-                        minutes = row.buf[row.pos + 5];
-                        seconds = row.buf[row.pos + 6];
-
-                        if (row.length > 7) {
-                            microseconds = ((row.buf[row.pos + 7] & 0xff)
-                                    + ((row.buf[row.pos + 8] & 0xff) << 8)
-                                    + ((row.buf[row.pos + 9] & 0xff) << 16)
-                                    + ((row.buf[row.pos + 10] & 0xff) << 24));
-                        }
-                    }
-
-                    return ZonedDateTime.of(year, month, day, hour, minutes, seconds, microseconds * 1000, timeZone.toZoneId());
-
-                case Types.VARCHAR:
-                case Types.LONGVARCHAR:
-                case Types.CHAR:
-
-                    //string conversion
-                    String raw = new String(row.buf, row.pos, row.length, StandardCharsets.UTF_8);
-                    if (raw.startsWith("0000-00-00 00:00:00")) return null;
-                    try {
-                        return ZonedDateTime.parse(raw, TEXT_ZONED_DATE_TIME);
-                    } catch (DateTimeParseException dateParserEx) {
-                        throw new SQLException(raw + " cannot be parse as ZonedDateTime. time must have \"yyyy-MM-dd[T/ ]HH:mm:ss[.S]\" "
-                                + "with offset and timezone format (example : '2011-12-03 10:15:30+01:00[Europe/Paris]')");
-                    }
-
-                default:
-                    throw new SQLException("Cannot read " + clazz.getName() + " using a " + columnInfo.getColumnType().getJavaTypeName() + " field");
-            }
-
-        }
-    }
-
-
-    /**
-     * Get OffsetTime from raw data.
-     *
-     * @param columnInfo current column information
-     * @return timestamp.
-     * @throws SQLException if any read error occur
-     */
-    private OffsetTime getOffsetTime(ColumnInformation columnInfo) throws SQLException {
-        if (lastValueWasNull()) return null;
-        if (row.length == 0) {
-            lastValueNull |= BIT_LAST_FIELD_NULL;
-            return null;
-        }
-
-        ZoneId zoneId = timeZone.toZoneId().normalized();
-        if (ZoneOffset.class.isInstance(zoneId)) {
-            ZoneOffset zoneOffset = ZoneOffset.class.cast(zoneId);
-            if (!this.isBinaryEncoded) {
-                String raw = new String(row.buf, row.pos, row.length, StandardCharsets.UTF_8);
-                switch (columnInfo.getColumnType().getSqlType()) {
-
-                    case Types.TIMESTAMP:
-                        if (raw.startsWith("0000-00-00 00:00:00")) return null;
-                        try {
-                            return ZonedDateTime.parse(raw, TEXT_LOCAL_DATE_TIME.withZone(zoneOffset)).toOffsetDateTime().toOffsetTime();
-                        } catch (DateTimeParseException dateParserEx) {
-                            throw new SQLException(raw + " cannot be parse as OffsetTime. time must have \"yyyy-MM-dd HH:mm:ss[.S]\" format");
-                        }
-
-                    case Types.TIME:
-                        try {
-                            LocalTime localTime = LocalTime.parse(raw, DateTimeFormatter.ISO_LOCAL_TIME.withZone(zoneOffset));
-                            return OffsetTime.of(localTime, zoneOffset);
-                        } catch (DateTimeParseException dateParserEx) {
-                            throw new SQLException(raw + " cannot be parse as OffsetTime (format is \"HH:mm:ss[.S]\" for data type \""
-                                    + columnInfo.getColumnType() + "\")");
-                        }
-
-                    case Types.VARCHAR:
-                    case Types.LONGVARCHAR:
-                    case Types.CHAR:
-                        try {
-                            return OffsetTime.parse(raw, DateTimeFormatter.ISO_OFFSET_TIME);
-                        } catch (DateTimeParseException dateParserEx) {
-                            throw new SQLException(raw + " cannot be parse as OffsetTime (format is \"HH:mm:ss[.S]\" with offset for data type \""
-                                    + columnInfo.getColumnType() + "\")");
-                        }
-
-                    default:
-                        throw new SQLException("Cannot read " + OffsetTime.class.getName() + " using a "
-                                + columnInfo.getColumnType().getJavaTypeName() + " field");
-                }
-
-            } else {
-
-                int day = 0;
-                int hour = 0;
-                int minutes = 0;
-                int seconds = 0;
-                int microseconds = 0;
-
-                switch (columnInfo.getColumnType().getSqlType()) {
-                    case Types.TIMESTAMP:
-                        int year = ((row.buf[row.pos] & 0xff) | (row.buf[row.pos + 1] & 0xff) << 8);
-                        int month = row.buf[row.pos + 2];
-                        day = row.buf[row.pos + 3];
-
-                        if (row.length > 4) {
-                            hour = row.buf[row.pos + 4];
-                            minutes = row.buf[row.pos + 5];
-                            seconds = row.buf[row.pos + 6];
-
-                            if (row.length > 7) {
-                                microseconds = ((row.buf[row.pos + 7] & 0xff)
-                                        + ((row.buf[row.pos + 8] & 0xff) << 8)
-                                        + ((row.buf[row.pos + 9] & 0xff) << 16)
-                                        + ((row.buf[row.pos + 10] & 0xff) << 24));
-                            }
-                        }
-
-                        return ZonedDateTime.of(year, month, day, hour, minutes, seconds, microseconds * 1000, zoneOffset)
-                                .toOffsetDateTime().toOffsetTime();
-
-                    case Types.TIME:
-
-                        boolean negate = (row.buf[row.pos] & 0xff) == 0x01;
-
-                        if (row.length > 4) {
-                            day = ((row.buf[row.pos + 1] & 0xff)
-                                    + ((row.buf[row.pos + 2] & 0xff) << 8)
-                                    + ((row.buf[row.pos + 3] & 0xff) << 16)
-                                    + ((row.buf[row.pos + 4] & 0xff) << 24));
-                        }
-
-                        if (row.length > 7) {
-                            hour = row.buf[row.pos + 5];
-                            minutes = row.buf[row.pos + 6];
-                            seconds = row.buf[row.pos + 7];
-                        }
-
-                        if (row.length > 8) {
-                            microseconds = ((row.buf[row.pos + 8] & 0xff)
-                                    + ((row.buf[row.pos + 9] & 0xff) << 8)
-                                    + ((row.buf[row.pos + 10] & 0xff) << 16)
-                                    + ((row.buf[row.pos + 11] & 0xff) << 24));
-                        }
-
-                        return OffsetTime.of((negate ? -1 : 1) * (day * 24 + hour), minutes, seconds, microseconds * 1000, zoneOffset);
-
-                    case Types.VARCHAR:
-                    case Types.LONGVARCHAR:
-                    case Types.CHAR:
-                        String raw = new String(row.buf, row.pos, row.length, StandardCharsets.UTF_8);
-                        try {
-                            return OffsetTime.parse(raw, DateTimeFormatter.ISO_OFFSET_TIME);
-                        } catch (DateTimeParseException dateParserEx) {
-                            throw new SQLException(raw + " cannot be parse as OffsetTime (format is \"HH:mm:ss[.S]\" with offset for data type \""
-                                    + columnInfo.getColumnType() + "\")");
-                        }
-
-                    default:
-                        throw new SQLException("Cannot read " + OffsetTime.class.getName() + " using a "
-                                + columnInfo.getColumnType().getJavaTypeName() + " field");
-                }
-            }
-        }
-
-        if (options.useLegacyDatetimeCode) {
-            //system timezone is not an offset
-            throw new SQLException("Cannot return an OffsetTime for a TIME field when default timezone is '" + zoneId
-                    + "' (only possible for time-zone offset from Greenwich/UTC, such as +02:00)");
-        }
-
-        //server timezone is not an offset
-        throw new SQLException("Cannot return an OffsetTime for a TIME field when server timezone '" + zoneId
-                + "' (only possible for time-zone offset from Greenwich/UTC, such as +02:00)");
-
-    }
-
-    /**
-     * Get LocalTime from raw data.
-     *
-     * @param columnInfo current column information
-     * @return timestamp.
-     * @throws SQLException if any read error occur
-     */
-    private LocalTime getLocalTime(ColumnInformation columnInfo) throws SQLException {
-        if (lastValueWasNull()) return null;
-        if (row.length == 0) {
-            lastValueNull |= BIT_LAST_FIELD_NULL;
-            return null;
-        }
-
-        if (!this.isBinaryEncoded) {
-
-            String raw = new String(row.buf, row.pos, row.length, StandardCharsets.UTF_8);
-
-            switch (columnInfo.getColumnType().getSqlType()) {
-                case Types.TIME:
-                case Types.VARCHAR:
-                case Types.LONGVARCHAR:
-                case Types.CHAR:
-                    try {
-                        return LocalTime.parse(raw, DateTimeFormatter.ISO_LOCAL_TIME.withZone(timeZone.toZoneId()));
-                    } catch (DateTimeParseException dateParserEx) {
-                        throw new SQLException(raw + " cannot be parse as LocalTime (format is \"HH:mm:ss[.S]\" for data type \""
-                                + columnInfo.getColumnType() + "\")");
-                    }
-
-                case Types.TIMESTAMP:
-                    ZonedDateTime zonedDateTime = getZonedDateTime(columnInfo, LocalTime.class);
-                    return zonedDateTime == null ? null : zonedDateTime.withZoneSameInstant(ZoneId.systemDefault()).toLocalTime();
-
-                default:
-                    throw new SQLException("Cannot read LocalTime using a " + columnInfo.getColumnType().getJavaTypeName() + " field");
-            }
-
-        } else {
-
-
-            switch (columnInfo.getColumnType().getSqlType()) {
-                case Types.TIME:
-
-                    int day = 0;
-                    int hour = 0;
-                    int minutes = 0;
-                    int seconds = 0;
-                    int microseconds = 0;
-
-                    boolean negate = (row.buf[row.pos] & 0xff) == 0x01;
-
-                    if (row.length > 4) {
-                        day = ((row.buf[row.pos + 1] & 0xff)
-                                + ((row.buf[row.pos + 2] & 0xff) << 8)
-                                + ((row.buf[row.pos + 3] & 0xff) << 16)
-                                + ((row.buf[row.pos + 4] & 0xff) << 24));
-                    }
-
-                    if (row.length > 7) {
-                        hour = row.buf[row.pos + 5];
-                        minutes = row.buf[row.pos + 6];
-                        seconds = row.buf[row.pos + 7];
-                    }
-
-                    if (row.length > 8) {
-                        microseconds = ((row.buf[row.pos + 8] & 0xff)
-                                + ((row.buf[row.pos + 9] & 0xff) << 8)
-                                + ((row.buf[row.pos + 10] & 0xff) << 16)
-                                + ((row.buf[row.pos + 11] & 0xff) << 24));
-                    }
-
-                    return LocalTime.of((negate ? -1 : 1) * (day * 24 + hour), minutes, seconds, microseconds * 1000);
-
-                case Types.VARCHAR:
-                case Types.LONGVARCHAR:
-                case Types.CHAR:
-                    //string conversion
-                    String raw = new String(row.buf, row.pos, row.length, StandardCharsets.UTF_8);
-                    try {
-                        return LocalTime.parse(raw, DateTimeFormatter.ISO_LOCAL_TIME.withZone(timeZone.toZoneId()));
-                    } catch (DateTimeParseException dateParserEx) {
-                        throw new SQLException(raw + " cannot be parse as LocalTime (format is \"HH:mm:ss[.S]\" for data type \""
-                                + columnInfo.getColumnType() + "\")");
-                    }
-
-                case Types.TIMESTAMP:
-                    ZonedDateTime zonedDateTime = getZonedDateTime(columnInfo, LocalTime.class);
-                    return zonedDateTime == null ? null : zonedDateTime.withZoneSameInstant(ZoneId.systemDefault()).toLocalTime();
-
-                default:
-                    throw new SQLException("Cannot read LocalTime using a " + columnInfo.getColumnType().getJavaTypeName() + " field");
-            }
-
-        }
-    }
-
-
-    /**
-     * Get LocalDateTime from raw data.
-     *
-     * @param columnInfo current column information
-     * @return timestamp.
-     * @throws SQLException if any read error occur
-     */
-    private LocalDate getLocalDate(ColumnInformation columnInfo) throws SQLException {
-        if (lastValueWasNull()) return null;
-        if (row.length == 0) {
-            lastValueNull |= BIT_LAST_FIELD_NULL;
-            return null;
-        }
-
-        if (!this.isBinaryEncoded) {
-
-            String raw = new String(row.buf, row.pos, row.length, StandardCharsets.UTF_8);
-
-            switch (columnInfo.getColumnType().getSqlType()) {
-                case Types.DATE:
-                case Types.VARCHAR:
-                case Types.LONGVARCHAR:
-                case Types.CHAR:
-                    if (raw.startsWith("0000-00-00")) return null;
-                    try {
-                        return LocalDate.parse(raw, DateTimeFormatter.ISO_LOCAL_DATE.withZone(timeZone.toZoneId()));
-                    } catch (DateTimeParseException dateParserEx) {
-                        throw new SQLException(raw + " cannot be parse as LocalDate (format is \"yyyy-MM-dd\" for data type \""
-                                + columnInfo.getColumnType() + "\")");
-                    }
-
-                case Types.TIMESTAMP:
-                    ZonedDateTime zonedDateTime = getZonedDateTime(columnInfo, LocalDate.class);
-                    return zonedDateTime == null ? null : zonedDateTime.withZoneSameInstant(ZoneId.systemDefault()).toLocalDate();
-
-                default:
-                    throw new SQLException("Cannot read LocalDate using a " + columnInfo.getColumnType().getJavaTypeName() + " field");
-
-            }
-
-        } else {
-
-            switch (columnInfo.getColumnType().getSqlType()) {
-
-                case Types.DATE:
-                    int year = ((row.buf[row.pos] & 0xff) | (row.buf[row.pos + 1] & 0xff) << 8);
-                    int month = row.buf[row.pos + 2];
-                    int day = row.buf[row.pos + 3];
-                    return LocalDate.of(year, month, day);
-
-                case Types.TIMESTAMP:
-                    ZonedDateTime zonedDateTime = getZonedDateTime(columnInfo, LocalDate.class);
-                    return zonedDateTime == null ? null : zonedDateTime.withZoneSameInstant(ZoneId.systemDefault()).toLocalDate();
-
-                case Types.VARCHAR:
-                case Types.LONGVARCHAR:
-                case Types.CHAR:
-                    //string conversion
-                    String raw = new String(row.buf, row.pos, row.length, StandardCharsets.UTF_8);
-                    if (raw.startsWith("0000-00-00")) return null;
-                    try {
-                        return LocalDate.parse(raw, DateTimeFormatter.ISO_LOCAL_DATE.withZone(timeZone.toZoneId()));
-                    } catch (DateTimeParseException dateParserEx) {
-                        throw new SQLException(raw + " cannot be parse as LocalDate. time must have \"yyyy-MM-dd\" format");
-                    }
-
-                default:
-                    throw new SQLException("Cannot read LocalDate using a " + columnInfo.getColumnType().getJavaTypeName() + " field");
-            }
-
-        }
-    }
-
     public int getRowPointer() {
         return rowPointer;
     }
@@ -4430,5 +3648,4 @@
     public int getDataSize() {
         return dataSize;
     }
->>>>>>> fde60c15
 }