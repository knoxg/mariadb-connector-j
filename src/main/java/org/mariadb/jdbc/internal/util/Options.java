--- conflicted
+++ resolved
@@ -82,11 +82,8 @@
     public boolean rewriteBatchedStatements;
     public boolean useCompression;
     public boolean interactiveClient;
-<<<<<<< HEAD
+    public String passwordCharacterEncoding;
     public boolean useCursorFetch;
-=======
-    public String passwordCharacterEncoding;
->>>>>>> 9333aedd
 
     public boolean useSsl;
     public String enabledSslCipherSuites;
@@ -189,11 +186,8 @@
                 + ", profileSql=" + profileSql
                 + ", maxQuerySizeToLog=" + maxQuerySizeToLog
                 + ", slowQueryThresholdNanos=" + slowQueryThresholdNanos
-<<<<<<< HEAD
+                + ", passwordCharacterEncoding=" + passwordCharacterEncoding
                 + ", useCursorFetch=" + useCursorFetch
-=======
-                + ", passwordCharacterEncoding=" + passwordCharacterEncoding
->>>>>>> 9333aedd
                 + "}";
     }
 
