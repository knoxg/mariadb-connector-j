--- conflicted
+++ resolved
@@ -53,17 +53,9 @@
 package org.mariadb.jdbc.internal.util.constant;
 
 public final class Version {
-<<<<<<< HEAD
-    public static final String version = "1.7.0";
+    public static final String version = "1.7.1-SNAPSHOT";
     public static final int majorVersion = 1;
     public static final int minorVersion = 7;
-    public static final int patchVersion = 0;
-    public static final String qualifier = "";
-=======
-    public static final String version = "2.2.1-SNAPSHOT";
-    public static final int majorVersion = 2;
-    public static final int minorVersion = 2;
     public static final int patchVersion = 1;
     public static final String qualifier = "-SNAPSHOT";
->>>>>>> a94ed403
 }