/*
 *
 * MariaDB Client for Java
 *
 * Copyright (c) 2012-2014 Monty Program Ab.
 * Copyright (c) 2015-2017 MariaDB Ab.
 *
 * This library is free software; you can redistribute it and/or modify it under
 * the terms of the GNU Lesser General Public License as published by the Free
 * Software Foundation; either version 2.1 of the License, or (at your option)
 * any later version.
 *
 * This library is distributed in the hope that it will be useful, but
 * WITHOUT ANY WARRANTY; without even the implied warranty of MERCHANTABILITY or
 * FITNESS FOR A PARTICULAR PURPOSE.  See the GNU Lesser General Public License
 * for more details.
 *
 * You should have received a copy of the GNU Lesser General Public License along
 * with this library; if not, write to Monty Program Ab info@montyprogram.com.
 *
 * This particular MariaDB Client for Java file is work
 * derived from a Drizzle-JDBC. Drizzle-JDBC file which is covered by subject to
 * the following copyright and notice provisions:
 *
 * Copyright (c) 2009-2011, Marcus Eriksson
 *
 * Redistribution and use in source and binary forms, with or without modification,
 * are permitted provided that the following conditions are met:
 * Redistributions of source code must retain the above copyright notice, this list
 * of conditions and the following disclaimer.
 *
 * Redistributions in binary form must reproduce the above copyright notice, this
 * list of conditions and the following disclaimer in the documentation and/or
 * other materials provided with the distribution.
 *
 * Neither the name of the driver nor the names of its contributors may not be
 * used to endorse or promote products derived from this software without specific
 * prior written permission.
 *
 * THIS SOFTWARE IS PROVIDED BY THE COPYRIGHT HOLDERS  AND CONTRIBUTORS "AS IS"
 * AND ANY EXPRESS OR IMPLIED WARRANTIES, INCLUDING, BUT NOT LIMITED TO, THE IMPLIED
 * WARRANTIES OF MERCHANTABILITY AND FITNESS FOR A PARTICULAR PURPOSE ARE DISCLAIMED.
 * IN NO EVENT SHALL THE COPYRIGHT HOLDER OR CONTRIBUTORS BE LIABLE FOR ANY DIRECT,
 * INDIRECT, INCIDENTAL, SPECIAL, EXEMPLARY, OR CONSEQUENTIAL DAMAGES (INCLUDING, BUT
 * NOT LIMITED TO, PROCUREMENT OF SUBSTITUTE GOODS OR SERVICES; LOSS OF USE, DATA, OR
 * PROFITS; OR BUSINESS INTERRUPTION) HOWEVER CAUSED AND ON ANY THEORY OF LIABILITY,
 * WHETHER IN CONTRACT, STRICT LIABILITY, OR TORT (INCLUDING NEGLIGENCE OR OTHERWISE)
 * ARISING IN ANY WAY OUT OF THE USE OF THIS SOFTWARE, EVEN IF ADVISED OF THE POSSIBILITY
 * OF SUCH DAMAGE.
 *
 */

package org.mariadb.jdbc.internal.util;

import org.mariadb.jdbc.internal.util.constant.HaMode;

import java.lang.reflect.Field;
import java.util.Properties;

public enum DefaultOptions {

    /**
     * Database user name.
     */
    USER("user", "1.0.0"),
    /**
     * Password of database user.
     */
    PASSWORD("password", "1.0.0"),

    /**
     * The connect timeout value, in milliseconds, or zero for no timeout.
     * Default: 30000 (30 seconds) (was 0 before 2.1.2)
     */
    CONNECT_TIMEOUT("connectTimeout", 30_000, 0, "1.1.8"),

    /**
     * On Windows, specify named pipe name to connect to mysqld.exe.
     */
    PIPE("pipe", "1.1.3"),

    /**
     * Allows to connect to database via Unix domain socket, if server allows it. The value is the path of Unix domain socket, i.e "socket"
     * database parameter.
     */
    LOCAL_SOCKET("localSocket", "1.1.4"),

    /**
     * Allowed to connect database via shared memory, if server allows it. The value is base name of the shared memory.
     */
    SHARED_MEMORY("sharedMemory", "1.1.4"),

    /**
     * Sets corresponding option on the connection socket.
     */
    TCP_NO_DELAY("tcpNoDelay", Boolean.TRUE, "1.0.0"),

    /**
     * Sets corresponding option on the connection socket.
     */
    TCP_ABORTIVE_CLOSE("tcpAbortiveClose", Boolean.FALSE, "1.1.1"),

    /**
     * Hostname or IP address to bind the connection socket to a local (UNIX domain) socket.
     */
    LOCAL_SOCKET_ADDRESS("localSocketAddress", "1.1.8"),

    /**
     * Defined the network socket timeout (SO_TIMEOUT) in milliseconds.
     * 0 (default) disable this timeout
     */
    SOCKET_TIMEOUT("socketTimeout", new Integer[]{10000, null, null, null, null, null}, 0, "1.1.8"),

    /**
     * Session timeout is defined by the wait_timeout server variable.
     * Setting interactiveClient to true will tell server to use the interactive_timeout server variable
     */
    INTERACTIVE_CLIENT("interactiveClient", Boolean.FALSE, "1.1.8"),

    /**
     * If set to 'true', exception thrown during query execution contain query string.
     */
    DUMP_QUERY_ON_EXCEPTION("dumpQueriesOnException", Boolean.TRUE, "1.1.0"),

    /**
     * Metadata ResultSetMetaData.getTableName() return the physical table name.
     * "useOldAliasMetadataBehavior" permit to activate the legacy code that send the table alias if set.
     */
    USE_OLD_ALIAS_METADATA_BEHAVIOR("useOldAliasMetadataBehavior", Boolean.FALSE, "1.1.9"),

    /**
     * If set to 'false', exception thrown during LOCAL INFILE if no InputStream has already been set.
     */
    ALLOW_LOCAL_INFILE("allowLocalInfile", Boolean.TRUE, "1.2.1"),

    /**
     * var=value pairs separated by comma, mysql session variables, set upon establishing successful connection.
     */
    SESSION_VARIABLES("sessionVariables", "1.1.0"),

    /**
     * The database precised in url will be created if doesn't exist.
     * (legacy alias "createDB")
     */
    CREATE_DATABASE_IF_NOT_EXISTS("createDatabaseIfNotExist", Boolean.FALSE, "1.1.8"),

    /**
     * Defined the server time zone.
     * to use only if jre server as a different time implementation of the server.
     * (best to have the same server time zone when possible)
     */
    SERVER_TIMEZONE("serverTimezone", "1.1.8"),
    /**
     * DatabaseMetaData use current catalog if null.
     */
    NULL_CATALOG_MEANS_CURRENT("nullCatalogMeansCurrent", Boolean.TRUE, "1.1.8"),

    /**
     * Datatype mapping flag, handle MySQL Tiny as BIT(boolean).
     */
    TINY_INT_IS_BIT("tinyInt1isBit", Boolean.TRUE, "1.0.0"),

    /**
     * Year is date type, rather than numerical.
     */
    YEAR_IS_DATE_TYPE("yearIsDateType", Boolean.TRUE, "1.0.0"),

    /**
     * Force SSL on connection.
     * (legacy alias "useSSL")
     */
    USE_SSL("useSsl", Boolean.FALSE, "1.1.0"),

    /**
     * allow compression in MySQL Protocol.
     */
    USER_COMPRESSION("useCompression", Boolean.FALSE, "1.0.0"),

    /**
     * Allows multiple statements in single executeQuery.
     */
    ALLOW_MULTI_QUERIES("allowMultiQueries", Boolean.FALSE, "1.0.0"),

    /**
     * rewrite batchedStatement to have only one server call.
     */
    REWRITE_BATCHED_STATEMENTS("rewriteBatchedStatements", Boolean.FALSE, "1.1.8"),

    /**
     * Sets corresponding option on the connection socket.
     * Defaults to true since 1.6.0 (false before)
     */
    TCP_KEEP_ALIVE("tcpKeepAlive", Boolean.TRUE, "1.0.0"),

    /**
     * set buffer size for TCP buffer (SO_RCVBUF).
     */
    TCP_RCV_BUF("tcpRcvBuf", (Integer) null, 0, "1.0.0"),

    /**
     * set buffer size for TCP buffer (SO_SNDBUF).
     */
    TCP_SND_BUF("tcpSndBuf", (Integer) null, 0, "1.0.0"),

    /**
     * to use custom socket factory, set it to full name of the class that implements javax.net.SocketFactory.
     */
    SOCKET_FACTORY("socketFactory", "1.0.0"),
    PIN_GLOBAL_TX_TO_PHYSICAL_CONNECTION("pinGlobalTxToPhysicalConnection", Boolean.FALSE, "1.1.8"),

    /**
     * When using SSL, do not check server's certificate.
     */
    TRUST_SERVER_CERTIFICATE("trustServerCertificate", Boolean.FALSE, "1.1.1"),

    /**
     * Server's certificate in DER form, or server's CA certificate. Can be used in one of 3 forms, sslServerCert=/path/to/cert.pem
     * (full path to certificate), sslServerCert=classpath:relative/cert.pem (relative to current classpath), or as verbatim DER-encoded certificate
     * string "-----BEGIN CERTIFICATE-----".
     */
    SERVER_SSL_CERT("serverSslCert", "1.1.3"),

    /**
     * Correctly handle subsecond precision in timestamps (feature available with MariaDB 5.3 and later).
     * May confuse 3rd party components (Hibernated).
     */
    USE_FRACTIONAL_SECONDS("useFractionalSeconds", Boolean.TRUE, "1.0.0"),

    /**
     * Driver must recreateConnection after a failover.
     */
    AUTO_RECONNECT("autoReconnect", Boolean.FALSE, "1.2.0"),

    /**
     * After a master failover and no other master found, back on a read-only host ( throw exception if not).
     */
    FAIL_ON_READ_ONLY("failOnReadOnly", Boolean.FALSE, "1.2.0"),

    /**
     * When using loadbalancing, the number of times the driver should cycle through available hosts, attempting to connect.
     * Between cycles, the driver will pause for 250ms if no servers are available.
     */
    RETRY_ALL_DOWN("retriesAllDown", 120, 0, "1.2.0"),

    /**
     * When using failover, the number of times the driver should cycle silently through available hosts, attempting to connect.
     * Between cycles, the driver will pause for 250ms if no servers are available.
     * if set to 0, there will be no silent reconnection
     */
    FAILOVER_LOOP_RETRIES("failoverLoopRetries", 120, 0, "1.2.0"),


    /**
     * When in multiple hosts, after this time in second without used, verification that the connections haven't been lost.
     * When 0, no verification will be done. Defaults to 0 (120 before 1.5.8 version)
     */
    VALID_CONNECTION_TIMEOUT("validConnectionTimeout", 0, 0, "1.2.0"),

    /**
     * time in second a server is blacklisted after a connection failure.  default to 50s
     */
    LOAD_BALANCE_BLACKLIST_TIMEOUT("loadBalanceBlacklistTimeout", 50, 0, "1.2.0"),

    /**
     * enable/disable prepare Statement cache, default true.
     */
    CACHEPREPSTMTS("cachePrepStmts", Boolean.TRUE, "1.3.0"),

    /**
     * This sets the number of prepared statements that the driver will cache per VM if "cachePrepStmts" is enabled.
     * default to 250.
     */
    PREPSTMTCACHESIZE("prepStmtCacheSize", 250, 0, "1.3.0"),

    /**
     * This is the maximum length of a prepared SQL statement that the driver will cache  if "cachePrepStmts" is enabled.
     * default to 2048.
     */
    PREPSTMTCACHESQLLIMIT("prepStmtCacheSqlLimit", 2048, 0, "1.3.0"),

    /**
     * when in high availability, and switching to a read-only host, assure that this host is in read-only mode by
     * setting session read-only.
     * default to false
     */
    ASSUREREADONLY("assureReadOnly", Boolean.FALSE, "1.3.0"),


    /**
     * if true (default) store date/timestamps according to client time zone.
     * if false, store all date/timestamps in DB according to server time zone, and time information (that is a time difference), doesn't take
     * timezone in account.
     */
    USELEGACYDATETIMECODE("useLegacyDatetimeCode", Boolean.TRUE, "1.3.0"),

    /**
     * maximize Mysql compatibility.
     * when using jdbc setDate(), will store date in client timezone, not in server timezone when useLegacyDatetimeCode = false.
     * default to false.
     */
    MAXIMIZEMYSQLCOMPATIBILITY("maximizeMysqlCompatibility", Boolean.FALSE, "1.3.0"),

    /**
     * useServerPrepStmts must prepared statements be prepared on server side, or just faked on client side.
     * if rewriteBatchedStatements is set to true, this options will be set to false.
     * default to false.
     */
    USESERVERPREPSTMTS("useServerPrepStmts", Boolean.FALSE, "1.3.0"),

    /**
     * File path of the trustStore file (similar to java System property "javax.net.ssl.trustStore").
     * Use the specified keystore for trusted root certificates.
     * When set, overrides serverSslCert.
     * <p>
     * (legacy alias trustCertificateKeyStoreUrl)
     */
    TRUSTSTORE("trustStore", "1.3.0"),

    /**
     * Password for the trusted root certificate file (similar to java System property "javax.net.ssl.trustStorePassword").
     * <p>
     * (legacy alias trustCertificateKeyStorePassword)
     */
    TRUST_CERTIFICATE_KEYSTORE_PASSWORD("trustStorePassword", "1.3.0"),

    /**
     * File path of the keyStore file that contain client private key store and associate certificates
     * (similar to java System property "javax.net.ssl.keyStore", but ensure that only the private key's entries are used).
     * (legacy alias clientCertificateKeyStoreUrl)
     */
    KEYSTORE("keyStore", "1.3.0"),

    /**
     * Password for the client certificate keystore  (similar to java System property "javax.net.ssl.keyStorePassword").
     * (legacy alias clientCertificateKeyStorePassword)
     */
    KEYSTORE_PASSWORD("keyStorePassword", "1.3.0"),

    /**
     * Password for the private key contain in client certificate keystore.
     * needed only in case private key password differ from keyStore password.
     */
    PRIVATE_KEYS_PASSWORD("keyPassword", "1.5.3"),

    /**
     * Force TLS/SSL protocol to a specific set of TLS versions (comma separated list)
     * example : "TLSv1, TLSv1.1, TLSv1.2"
     */
    ENABLED_SSL_PROTOCOL_SUITES("enabledSslProtocolSuites", "1.5.0"),

    /**
     * Force TLS/SSL cipher. (comma separated list)
     * example : "TLS_DHE_RSA_WITH_AES_256_GCM_SHA384, TLS_DHE_DSS_WITH_AES_256_GCM_SHA384"
     */
    ENABLED_SSL_CIPHER_SUITES("enabledSslCipherSuites", "1.5.0"),

    /**
     * When executing batch queries, must batch continue on error.
     * default to true.
     */
    CONTINUE_BATCH_ON_ERROR("continueBatchOnError", Boolean.TRUE, "1.4.0"),

    /**
     * Truncation error ("Data truncated for column '%' at row %", "Out of range value for column '%' at row %") will be thrown as error,
     * and not as warning.
     */
    JDBCOMPLIANTRUNCATION("jdbcCompliantTruncation", Boolean.TRUE, "1.4.0"),

    /**
     * enable/disable callable Statement cache, default true.
     */
    CACHE_CALLABLE_STMTS("cacheCallableStmts", Boolean.TRUE, "1.4.0"),

    /**
     * This sets the number of callable statements that the driver will cache per VM if "cacheCallableStmts" is enabled.
     * default to 150.
     */
    CALLABLE_STMT_CACHE_SIZE("callableStmtCacheSize", 150, 0, "1.4.0"),

    /**
     * Indicate to server some client information in a key;value pair.
     * for example connectionAttributes=key1:value1,key2,value2.
     * Those information can be retrieved on server within tables mysql.session_connect_attrs and mysql.session_account_connect_attrs.
     * This can permit from server an identification of client.
     */
    CONNECTION_ATTRIBUTES("connectionAttributes", "1.4.0"),

    /**
     * PreparedStatement.executeBatch() will send many QUERY before reading result packets.
     * default to true.
     * (null is considered true. this permit to know if option was explicitly set)
     */
    USE_BATCH_MULTI_SEND("useBatchMultiSend", (Boolean) null, "1.5.0"),

    /**
     * When using useBatchMultiSend, indicate maximum query that can be send at a time.
     * default to 100
     */
    USE_BATCH_MULTI_SEND_NUMBER("useBatchMultiSendNumber", 100, 1, "1.5.0"),

    /**
     * Enable log information. require Slf4j version &gt; 1.4 dependency.
     * log informations :
     * - info : query log
     * default to false.
     */
    LOGGING("log", Boolean.FALSE, "1.5.0"),

    /**
     * log query execution time.
     * (legacy alias alias profileSQL)
     */
    PROFILESQL("profileSql", Boolean.FALSE, "1.5.0"),

    /**
     * Max query log size.
     * default to 1024.
     */
    MAX_QUERY_LOG_SIZE("maxQuerySizeToLog", 1024, 0, "1.5.0"),

    /**
     * Will log query with execution time superior to this value (if defined )
     * default to null.
     */
    SLOW_QUERY_TIME("slowQueryThresholdNanos", (Long) null, 0L, "1.5.0"),

    /**
     * Indicate password encoding charset. If not set, driver use platform's default charset.
     * default to null.
     */
    PASSWORD_CHARACTER_ENCODING("passwordCharacterEncoding", "1.5.9"),

    /**
     * Fast connection creation (recommended if not using authentication plugins)
     * default to true.
     * (null is considered true. this permit to know if option was explicitly set)
     */
    PIPELINE_AUTH("usePipelineAuth", (Boolean) null, "1.6.0"),

    /**
     * Driver will save the last 16 MySQL packet exchanges (limited to first 1000 bytes).
     * Hexadecimal value of those packet will be added to stacktrace when an IOException occur.
     * This options has no performance incidence (&lt; 1 microseconds per query) but driver will then take 16kb more memory.
     */
    ENABLE_PACKET_DEBUG("enablePacketDebug", Boolean.FALSE, "1.6.0"),

    /**
     * When using ssl, driver check hostname against the server's identity as presented in the server's Certificate
     * (checking alternative names or certificate CN) to prevent man-in-the-middle attack.
     * This option permit to deactivate this validation.
     */
    SSL_HOSTNAME_VERIFICATION("disableSslHostnameVerification", Boolean.FALSE, "2.1.0"),

    /**
     * Use dedicated COM_STMT_BULK_EXECUTE protocol for batch insert when possible.
     * (batch without Statement.RETURN_GENERATED_KEYS and streams) to have faster batch.
     * (significant only if server MariaDB &ge; 10.2.7)
     */
    USE_BULK_PROTOCOL("useBulkStmts", Boolean.TRUE, "2.1.0"),

    /**
     * Set default autocommit value.
     * Default: true
     */
    AUTOCOMMIT("autocommit", Boolean.TRUE, "2.2.0"),

    /**
     * Enable pool.
     * This option is usefull only if not using a DataSource object, but only connection.
     */
    POOL("pool", Boolean.FALSE, "2.2.0"),

    /**
     * Pool name that will permit to identify thread.
     * default : auto-generated as MariaDb-pool-&le;pool-index&ge;
     */
    POOL_NAME("poolName", "2.2.0"),

    /**
     * The maximum number of physical connections that
     * the pool should contain.
     * default: 8
     */
    MAX_POOL_SIZE("maxPoolSize", 8, 1, "2.2.0"),

    /**
     * The number of physical connections the pool should keep available at all times.
     * default: maxPoolSize value
     */
    MIN_POOL_SIZE("minPoolSize", (Integer) null, 0, "2.2.0"),

    /**
     * The maximum amount of time in seconds that a connection can stay in pool when not used.
     * This value must always be below @wait_timeout value - 45s
     *
     * Default: 600 (10 minutes). minimum value is 60 seconds.
     */
    MAX_IDLE_TIME("maxIdleTime", 600, Options.MIN_VALUE__MAX_IDLE_TIME, "2.2.0"),

    /**
     *
     * When asking a connection to pool, Pool will validate connection state.
     * "poolValidMinDelay" permit to disable this validation if connection has been borrowed recently avoiding useless
     * verification in case of frequent reuse of connection
     *
     * 0 meaning validation is done each time connection is asked.
     *
     * Default: 1000 (in milliseconds)
     */
    POOL_VALID_MIN_DELAY("poolValidMinDelay", 1000, 0, "2.2.0"),

    /**
     * Indicate that global variable aren't changed by application, permitting to pool faster connection.
     * Default: false
     */
    STATIC_GLOBAL("staticGlobal", Boolean.FALSE, "2.2.0"),

    /**
     * Register JMX monitoring pools.
     * Default: true
     */
    REGISTER_POOL_JMX("registerJmxPool", Boolean.TRUE, "2.2.0"),

    /**
     * Use COM_RESET_CONNECTION when resetting connection for pools when server permit it (MariaDB &gt; 10.2.4, MySQL &gt; 5.7.3)
     * This permit to reset session and user variables.
     *
     * Default: false
     */
    USE_RESET_CONNECTION("useResetConnection", Boolean.FALSE, "2.2.0"),

    /**
     * On master/slave configuration, permit to connect Connection defaulting to a slave
     * when master is down.
     */
    ALLOW_MASTER_DOWN("allowMasterDownConnection", Boolean.FALSE, "2.2.0"),
<<<<<<< HEAD
=======

    /**
     * If false (default), use "found rows" for the row count of statements. This corresponds to the JDBC standard.
     * If true, use "affected rows" for the row count.
     * This changes the behavior of, for example, UPDATE... ON DUPLICATE KEY statements.
     */
    USEAFFECTEDROWS("useAffectedRows", Boolean.FALSE, "2.2.2");
>>>>>>> d555155e

    /**
     * Usually, Connection.isValid just send an empty packet to server, and server send a small response to ensure
     * connectivity. When this option is set, connector will ensure server that "wsrep_local_state" correspond to
     * allowed values (separated by comma)
     *
     * example "4,5". Recommended value "4" when using galera cluster without proxy like maxscale
     */
    GALERA_ALLOWED_STATE("galeraAllowedState", "2.2.5");


    private final String optionName;
    private final Object objType;
    private final Object defaultValue;
    private final Object minValue;
    private final Object maxValue;
    private final String implementationVersion;

    DefaultOptions(final String optionName, final String implementationVersion) {
        this.optionName = optionName;
        this.implementationVersion = implementationVersion;
        objType = String.class;
        defaultValue = null;
        minValue = null;
        maxValue = null;
    }

    DefaultOptions(final String optionName, final String defaultValue, final String implementationVersion) {
        this.optionName = optionName;
        this.implementationVersion = implementationVersion;
        objType = String.class;
        this.defaultValue = defaultValue;
        minValue = null;
        maxValue = null;
    }

    DefaultOptions(final String optionName, final Boolean defaultValue, final String implementationVersion) {
        this.optionName = optionName;
        this.objType = Boolean.class;
        this.defaultValue = defaultValue;
        this.implementationVersion = implementationVersion;
        minValue = null;
        maxValue = null;
    }

    DefaultOptions(final String optionName, final Integer defaultValue, final Integer minValue, final String implementationVersion) {
        this.optionName = optionName;
        this.objType = Integer.class;
        this.defaultValue = defaultValue;
        this.minValue = minValue;
        this.maxValue = Integer.MAX_VALUE;
        this.implementationVersion = implementationVersion;
    }

    DefaultOptions(final String optionName, final Long defaultValue, final Long minValue, final String implementationVersion) {
        this.optionName = optionName;
        this.objType = Long.class;
        this.defaultValue = defaultValue;
        this.minValue = minValue;
        this.maxValue = Long.MAX_VALUE;
        this.implementationVersion = implementationVersion;
    }


    DefaultOptions(final String optionName, final Integer[] defaultValue, final Integer minValue, final String implementationVersion) {
        this.optionName = optionName;
        this.objType = Integer.class;
        this.defaultValue = defaultValue;
        this.minValue = minValue;
        this.maxValue = Integer.MAX_VALUE;
        this.implementationVersion = implementationVersion;
    }

    public String getOptionName() {
        return optionName;
    }

    public static Options defaultValues(final HaMode haMode) {
        return parse(haMode, "", new Properties());
    }

    /**
     * Generate an Options object with default value corresponding to High Availability mode.
     *
     * @param haMode    current high Availability mode
     * @param pool      is for pool
     * @return Options object initialized
     */
    public static Options defaultValues(HaMode haMode, boolean pool) {
        Properties properties = new Properties();
        properties.setProperty("pool", String.valueOf(pool));
        Options options = parse(haMode, "", properties);
        optionCoherenceValidation(options);
        return options;
    }

    /**
     * Parse additional properties.
     *
     * @param haMode        current haMode.
     * @param urlParameters options defined in url
     * @param options       initial options
     */
    public static void parse(final HaMode haMode, final String urlParameters, final Options options) {
        Properties prop = new Properties();
        parse(haMode, urlParameters, prop, options);
        optionCoherenceValidation(options);
    }

    private static Options parse(final HaMode haMode, final String urlParameters, final Properties properties) {
        Options options = parse(haMode, urlParameters, properties, null);
        optionCoherenceValidation(options);
        return options;
    }

    /**
     * Parse additional properties .
     *
     * @param haMode        current haMode.
     * @param urlParameters options defined in url
     * @param properties    options defined by properties
     * @param options       initial options
     * @return options
     */
    public static Options parse(final HaMode haMode, final String urlParameters, final Properties properties, final Options options) {
        if (urlParameters != null && !urlParameters.isEmpty()) {
            String[] parameters = urlParameters.split("&");
            for (String parameter : parameters) {
                int pos = parameter.indexOf('=');
                if (pos == -1) {
                    if (!properties.containsKey(parameter)) {
                        properties.setProperty(parameter, "");
                    }
                } else {
                    if (!properties.containsKey(parameter.substring(0, pos))) {
                        properties.setProperty(parameter.substring(0, pos), parameter.substring(pos + 1));
                    }

                }
            }
        }
        return parse(haMode, properties, options);
    }

    private static Options parse(final HaMode haMode, final Properties properties, final Options paramOptions) {
        final Options options = paramOptions != null ? paramOptions : new Options();

        try {
            //Option object is already initialized to default values.
            //loop on properties,
            // - check DefaultOption to check that property value correspond to type (and range)
            // - set values
            for (final String key : properties.stringPropertyNames()) {
                final String propertyValue = properties.getProperty(key);
                final DefaultOptions o = OptionUtils.OPTIONS_MAP.get(key);
                if (o != null && propertyValue != null) {
                    final Field field = Options.class.getField(o.optionName);
                    if (o.objType.equals(String.class)) {
                        field.set(options, propertyValue);
                    } else if (o.objType.equals(Boolean.class)) {
                        switch (propertyValue.toLowerCase()) {
                            case "":
                            case "1":
                            case "true":
                                field.set(options, Boolean.TRUE);
                                break;

                            case "0":
                            case "false":
                                field.set(options, Boolean.FALSE);
                                break;

                            default:
                                throw new IllegalArgumentException("Optional parameter " + o.optionName
                                        + " must be boolean (true/false or 0/1) was \"" + propertyValue + "\"");
                        }
                    } else if (o.objType.equals(Integer.class)) {
                        try {
                            final Integer value = Integer.parseInt(propertyValue);
                            assert o.minValue != null;
                            assert o.maxValue != null;
                            if (value.compareTo((Integer) o.minValue) < 0 || value.compareTo((Integer) o.maxValue) > 0) {
                                throw new IllegalArgumentException("Optional parameter " + o.optionName
                                        + " must be greater or equal to " + o.minValue
                                        + (((Integer) o.maxValue != Integer.MAX_VALUE) ? " and smaller than " + o.maxValue : " ")
                                        + ", was \"" + propertyValue + "\"");
                            }
                            field.set(options, value);
                        } catch (NumberFormatException n) {
                            throw new IllegalArgumentException("Optional parameter " + o.optionName
                                    + " must be Integer, was \"" + propertyValue + "\"");
                        }
                    } else if (o.objType.equals(Long.class)) {
                        try {
                            final Long value = Long.parseLong(propertyValue);
                            assert o.minValue != null;
                            assert o.maxValue != null;
                            if (value.compareTo((Long) o.minValue) < 0 || value.compareTo((Long) o.maxValue) > 0) {
                                throw new IllegalArgumentException("Optional parameter " + o.optionName
                                        + " must be greater or equal to " + o.minValue
                                        + (((Long) o.maxValue != Long.MAX_VALUE) ? " and smaller than " + o.maxValue : " ")
                                        + ", was \"" + propertyValue + "\"");
                            }
                            field.set(options, value);
                        } catch (NumberFormatException n) {
                            throw new IllegalArgumentException("Optional parameter " + o.optionName
                                    + " must be Long, was \"" + propertyValue + "\"");
                        }
                    }
                }
            }

            //special case : field with multiple default according to HA_MODE
            if (options.socketTimeout == null) {
                options.socketTimeout = ((Integer[]) SOCKET_TIMEOUT.defaultValue)[haMode.ordinal()];
            }

        } catch (NoSuchFieldException | IllegalAccessException n) {
            n.printStackTrace();
        } catch (SecurityException s) {
            //only for jws, so never thrown
            throw new IllegalArgumentException("Security too restrictive : " + s.getMessage());
        }

        return options;
    }

    /**
     * Option initialisation end : set option value to a coherent state.
     * @param options options
     */
    public static void optionCoherenceValidation(final Options options) {

        //disable use server prepare id using client rewrite
        if (options.rewriteBatchedStatements) {
            options.useServerPrepStmts = false;
        }

        //pipe cannot use read and write socket simultaneously
        if (options.pipe != null) {
            options.useBatchMultiSend = false;
            options.usePipelineAuth = false;
        }

        //if min pool size default to maximum pool size if not set
        if (options.pool) {
            options.minPoolSize = options.minPoolSize == null ? options.maxPoolSize : Math.min(options.minPoolSize, options.maxPoolSize);
        }

    }

    /**
     * Generate parameter String equivalent to options.
     *
     * @param options   options
     * @param haMode    high availability Mode
     * @param sb        String builder
     */
    public static void propertyString(final Options options, final HaMode haMode, final StringBuilder sb) {
        try {
            boolean first = true;
            for (DefaultOptions o : DefaultOptions.values()) {
                final Object value = Options.class.getField(o.optionName).get(options);

                if (value != null && !value.equals(o.defaultValue)) {
                    if (first) {
                        first = false;
                        sb.append('?');
                    } else {
                        sb.append('&');
                    }
                    sb.append(o.optionName)
                            .append('=');
                    if (o.objType.equals(String.class)) {
                        sb.append((String) value);
                    } else if (o.objType.equals(Boolean.class)) {
                        sb.append(((Boolean) value).toString());
                    } else if (o.objType.equals(Integer.class)) {
                        sb.append((Integer) value);
                    } else if (o.objType.equals(Long.class)) {
                        sb.append((Long) value);
                    }
                }
            }
        } catch (NoSuchFieldException | IllegalAccessException n) {
            n.printStackTrace();
        }
    }
}<|MERGE_RESOLUTION|>--- conflicted
+++ resolved
@@ -534,25 +534,22 @@
      * when master is down.
      */
     ALLOW_MASTER_DOWN("allowMasterDownConnection", Boolean.FALSE, "2.2.0"),
-<<<<<<< HEAD
-=======
+
+    /**
+     * Usually, Connection.isValid just send an empty packet to server, and server send a small response to ensure
+     * connectivity. When this option is set, connector will ensure server that "wsrep_local_state" correspond to
+     * allowed values (separated by comma)
+     *
+     * example "4,5". Recommended value "4" when using galera cluster without proxy like maxscale
+     */
+    GALERA_ALLOWED_STATE("galeraAllowedState", "2.2.5"),
 
     /**
      * If false (default), use "found rows" for the row count of statements. This corresponds to the JDBC standard.
      * If true, use "affected rows" for the row count.
      * This changes the behavior of, for example, UPDATE... ON DUPLICATE KEY statements.
      */
-    USEAFFECTEDROWS("useAffectedRows", Boolean.FALSE, "2.2.2");
->>>>>>> d555155e
-
-    /**
-     * Usually, Connection.isValid just send an empty packet to server, and server send a small response to ensure
-     * connectivity. When this option is set, connector will ensure server that "wsrep_local_state" correspond to
-     * allowed values (separated by comma)
-     *
-     * example "4,5". Recommended value "4" when using galera cluster without proxy like maxscale
-     */
-    GALERA_ALLOWED_STATE("galeraAllowedState", "2.2.5");
+    USEAFFECTEDROWS("useAffectedRows", Boolean.FALSE, "2.2.6");
 
 
     private final String optionName;
