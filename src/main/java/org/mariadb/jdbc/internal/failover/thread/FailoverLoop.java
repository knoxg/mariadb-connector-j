/*
MariaDB Client for Java

Copyright (c) 2015 MariaDB.

This library is free software; you can redistribute it and/or modify it under
the terms of the GNU Lesser General Public License as published by the Free
Software Foundation; either version 2.1 of the License, or (at your option)
any later version.

This library is distributed in the hope that it will be useful, but
WITHOUT ANY WARRANTY; without even the implied warranty of MERCHANTABILITY or
FITNESS FOR A PARTICULAR PURPOSE.  See the GNU Lesser General Public License
for more details.

You should have received a copy of the GNU Lesser General Public License along
with this library; if not, write to Monty Program Ab info@montyprogram.com.

This particular MariaDB Client for Java file is work
derived from a Drizzle-JDBC. Drizzle-JDBC file which is covered by subject to
the following copyright and notice provisions:

Copyright (c) 2009-2011, Marcus Eriksson

Redistribution and use in source and binary forms, with or without modification,
are permitted provided that the following conditions are met:
Redistributions of source code must retain the above copyright notice, this list
of conditions and the following disclaimer.

Redistributions in binary form must reproduce the above copyright notice, this
list of conditions and the following disclaimer in the documentation and/or
other materials provided with the distribution.

Neither the name of the driver nor the names of its contributors may not be
used to endorse or promote products derived from this software without specific
prior written permission.

THIS SOFTWARE IS PROVIDED BY THE COPYRIGHT HOLDERS  AND CONTRIBUTORS "AS IS"
AND ANY EXPRESS OR IMPLIED WARRANTIES, INCLUDING, BUT NOT LIMITED TO, THE IMPLIED
WARRANTIES OF MERCHANTABILITY AND FITNESS FOR A PARTICULAR PURPOSE ARE DISCLAIMED.
IN NO EVENT SHALL THE COPYRIGHT HOLDER OR CONTRIBUTORS BE LIABLE FOR ANY DIRECT,
INDIRECT, INCIDENTAL, SPECIAL, EXEMPLARY, OR CONSEQUENTIAL DAMAGES (INCLUDING, BUT
NOT LIMITED TO, PROCUREMENT OF SUBSTITUTE GOODS OR SERVICES; LOSS OF USE, DATA, OR
PROFITS; OR BUSINESS INTERRUPTION) HOWEVER CAUSED AND ON ANY THEORY OF LIABILITY,
WHETHER IN CONTRACT, STRICT LIABILITY, OR TORT (INCLUDING NEGLIGENCE OR OTHERWISE)
ARISING IN ANY WAY OUT OF THE USE OF THIS SOFTWARE, EVEN IF ADVISED OF THE POSSIBILITY
OF SUCH DAMAGE.
*/

package org.mariadb.jdbc.internal.failover.thread;

import org.mariadb.jdbc.internal.failover.Listener;
import org.mariadb.jdbc.internal.failover.tools.SearchFilter;

import java.util.concurrent.ConcurrentLinkedQueue;
import java.util.concurrent.ScheduledExecutorService;
import java.util.concurrent.TimeUnit;

public class FailoverLoop extends TerminableRunnable {

    private static final ConcurrentLinkedQueue<Listener> queue = new ConcurrentLinkedQueue<>();

    public FailoverLoop(ScheduledExecutorService scheduler) {
        super(scheduler, 100, 100, TimeUnit.MILLISECONDS);
    }

    public static void addListener(Listener listener) {
        queue.add(listener);
    }

    public static void removeListener(Listener listener) {
        queue.remove(listener);
    }

<<<<<<< HEAD
=======
    public FailoverLoop(ScheduledExecutorService scheduler) {
        super(scheduler, 1, 1, TimeUnit.SECONDS);
    }

>>>>>>> a8dac314
    @Override
    protected void doRun() {
        Listener listener;
        while (!isUnschedule() && (listener = queue.poll()) != null) {
            if (!listener.isExplicitClosed() && listener.hasHostFail() && listener.canRetryFailLoop()) {
                try {
                    SearchFilter filter = listener.getFilterForFailedHost();
                    filter.setFailoverLoop(true);
                    listener.reconnectFailedConnection(filter);
                    if (listener.hasHostFail() && !listener.isExplicitClosed()) {
                        queue.add(listener);
                    }

                    //reconnection done !
                } catch (Exception e) {
                    //FailoverLoop search connection failed
                    queue.add(listener);
                }
            }
        }
    }

}<|MERGE_RESOLUTION|>--- conflicted
+++ resolved
@@ -60,10 +60,6 @@
 
     private static final ConcurrentLinkedQueue<Listener> queue = new ConcurrentLinkedQueue<>();
 
-    public FailoverLoop(ScheduledExecutorService scheduler) {
-        super(scheduler, 100, 100, TimeUnit.MILLISECONDS);
-    }
-
     public static void addListener(Listener listener) {
         queue.add(listener);
     }
@@ -72,13 +68,10 @@
         queue.remove(listener);
     }
 
-<<<<<<< HEAD
-=======
     public FailoverLoop(ScheduledExecutorService scheduler) {
         super(scheduler, 1, 1, TimeUnit.SECONDS);
     }
 
->>>>>>> a8dac314
     @Override
     protected void doRun() {
         Listener listener;
