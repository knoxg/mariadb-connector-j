--- conflicted
+++ resolved
@@ -283,11 +283,7 @@
         List<HostAddress> loopAddress = new LinkedList<HostAddress>(urlParser.getHostAddresses());
         loopAddress.removeAll(getBlacklistKeys());
         Collections.shuffle(loopAddress);
-<<<<<<< HEAD
         List<HostAddress> blacklistShuffle = new LinkedList<HostAddress>(getBlacklistKeys());
-=======
-        List<HostAddress> blacklistShuffle = new LinkedList<>(getBlacklistKeys());
->>>>>>> fde60c15
         blacklistShuffle.retainAll(urlParser.getHostAddresses());
         Collections.shuffle(blacklistShuffle);
         loopAddress.addAll(blacklistShuffle);
@@ -539,11 +535,7 @@
         //try to reconnect automatically only time before looping
         proxy.lock.lock();
         try {
-<<<<<<< HEAD
-            if (masterProtocol != null && masterProtocol.isConnected() && masterProtocol.isValid()) {
-=======
             if (masterProtocol != null && masterProtocol.isConnected() && masterProtocol.isValid(0)) {
->>>>>>> fde60c15
                 if (inTransaction) {
                     masterProtocol.rollback();
                     return new HandleErrorResult(true);
@@ -691,11 +683,7 @@
         if (!isMasterHostFail()) {
             try {
                 //check that master is on before switching to him
-<<<<<<< HEAD
-                if (masterProtocol != null && masterProtocol.isValid()) {
-=======
                 if (masterProtocol != null && masterProtocol.isValid(0)) {
->>>>>>> fde60c15
                     //switching to master connection
                     syncConnection(secondaryProtocol, masterProtocol);
                     proxy.lock.lock();
@@ -812,11 +800,7 @@
      * @return hostAddress List.
      */
     public List<HostAddress> connectedHosts() {
-<<<<<<< HEAD
         List<HostAddress> usedHost = new ArrayList<HostAddress>();
-=======
-        List<HostAddress> usedHost = new ArrayList<>();
->>>>>>> fde60c15
 
         if (isMasterHostFail()) {
             Protocol masterProtocol = waitNewMasterProtocol.get();
@@ -830,8 +814,6 @@
 
         return usedHost;
     }
-<<<<<<< HEAD
-=======
 
     /**
      * Reset state of master and slave connection.
@@ -849,5 +831,4 @@
         }
     }
 
->>>>>>> fde60c15
 }