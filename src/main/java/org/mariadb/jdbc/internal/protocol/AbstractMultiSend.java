--- conflicted
+++ resolved
@@ -235,21 +235,6 @@
                     sendCmd(writer, results, parametersList, queries, paramCount, status, prepareResult);
                     status.sendSubCmdCounter++;
                     status.sendCmdCounter++;
-<<<<<<< HEAD
-
-                    if (futureReadTask == null) {
-                        futureReadTask = new FutureTask<AsyncMultiReadResult>(new AsyncMultiRead(comStmtPrepare, status,
-                                protocol, false, this, paramCount,
-                                results, parametersList, queries, prepareResult));
-                        if (AbstractQueryProtocol.readScheduler == null) {
-                            synchronized (AbstractQueryProtocol.class) {
-                                if (AbstractQueryProtocol.readScheduler == null) {
-                                    AbstractQueryProtocol.readScheduler = SchedulerServiceProviderHolder.getBulkScheduler();
-                                }
-                            }
-                        }
-                        AbstractQueryProtocol.readScheduler.execute(futureReadTask);
-=======
                     if (useCurrentThread) {
                         try {
                             protocol.getResult(results);
@@ -262,9 +247,16 @@
                         }
                     } else if (futureReadTask == null) {
                         try {
-                            futureReadTask = new FutureTask<>(new AsyncMultiRead(comStmtPrepare, status,
+                            futureReadTask = new FutureTask<AsyncMultiReadResult>(new AsyncMultiRead(comStmtPrepare, status,
                                     protocol, false, this, paramCount,
                                     results, parametersList, queries, prepareResult));
+                            if (AbstractQueryProtocol.readScheduler == null) {
+                                synchronized (AbstractQueryProtocol.class) {
+                                    if (AbstractQueryProtocol.readScheduler == null) {
+                                        AbstractQueryProtocol.readScheduler = SchedulerServiceProviderHolder.getBulkScheduler();
+                                    }
+                                }
+                            }
                             AbstractQueryProtocol.readScheduler.execute(futureReadTask);
                         } catch (RejectedExecutionException r) {
                             useCurrentThread = true;
@@ -278,7 +270,6 @@
                                 }
                             }
                         }
->>>>>>> a94ed403
                     }
                 }
 
