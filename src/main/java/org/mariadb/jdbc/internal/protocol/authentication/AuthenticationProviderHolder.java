package org.mariadb.jdbc.internal.protocol.authentication;

/*
MariaDB Client for Java

Copyright (c) 2016 Monty Program Ab.

This library is free software; you can redistribute it and/or modify it under
the terms of the GNU Lesser General Public License as published by the Free
Software Foundation; either version 2.1 of the License, or (at your option)
any later version.

This library is distributed in the hope that it will be useful, but
WITHOUT ANY WARRANTY; without even the implied warranty of MERCHANTABILITY or
FITNESS FOR A PARTICULAR PURPOSE.  See the GNU Lesser General Public License
for more details.

You should have received a copy of the GNU Lesser General Public License along
with this library; if not, write to Monty Program Ab info@montyprogram.com.

This particular MariaDB Client for Java file is work
derived from a Drizzle-JDBC. Drizzle-JDBC file which is covered by subject to
the following copyright and notice provisions:

Copyright (c) 2009-2011, Marcus Eriksson

Redistribution and use in source and binary forms, with or without modification,
are permitted provided that the following conditions are met:
Redistributions of source code must retain the above copyright notice, this list
of conditions and the following disclaimer.

Redistributions in binary form must reproduce the above copyright notice, this
list of conditions and the following disclaimer in the documentation and/or
other materials provided with the distribution.

Neither the name of the driver nor the names of its contributors may not be
used to endorse or promote products derived from this software without specific
prior written permission.

THIS SOFTWARE IS PROVIDED BY THE COPYRIGHT HOLDERS  AND CONTRIBUTORS "AS IS"
AND ANY EXPRESS OR IMPLIED WARRANTIES, INCLUDING, BUT NOT LIMITED TO, THE IMPLIED
WARRANTIES OF MERCHANTABILITY AND FITNESS FOR A PARTICULAR PURPOSE ARE DISCLAIMED.
IN NO EVENT SHALL THE COPYRIGHT HOLDER OR CONTRIBUTORS BE LIABLE FOR ANY DIRECT,
INDIRECT, INCIDENTAL, SPECIAL, EXEMPLARY, OR CONSEQUENTIAL DAMAGES (INCLUDING, BUT
NOT LIMITED TO, PROCUREMENT OF SUBSTITUTE GOODS OR SERVICES; LOSS OF USE, DATA, OR
PROFITS; OR BUSINESS INTERRUPTION) HOWEVER CAUSED AND ON ANY THEORY OF LIABILITY,
WHETHER IN CONTRACT, STRICT LIABILITY, OR TORT (INCLUDING NEGLIGENCE OR OTHERWISE)
ARISING IN ANY WAY OUT OF THE USE OF THIS SOFTWARE, EVEN IF ADVISED OF THE POSSIBILITY
OF SUCH DAMAGE.
*/

import org.mariadb.jdbc.internal.packet.read.ReadPacketFetcher;
import org.mariadb.jdbc.internal.packet.send.InterfaceAuthSwitchSendResponsePacket;

import java.sql.SQLException;

/**
 * Provider to handle plugin authentication.
 * This can allow library users to override our default Authentication provider.
 */
public class AuthenticationProviderHolder {

    /**
     * The default provider will construct a new pool on every request.
     */
    public static AuthenticationProvider DEFAULT_PROVIDER = new AuthenticationProvider() {
        @Override
        public InterfaceAuthSwitchSendResponsePacket processAuthPlugin(ReadPacketFetcher packetFetcher, String plugin, String password,
<<<<<<< HEAD
                                                                       byte[] authData, int seqNo) throws SQLException {
            return DefaultAuthenticationProvider.processAuthPlugin(packetFetcher, plugin, password, authData, seqNo);
=======
                                                                       byte[] authData, int seqNo, String passwordCharacterEncoding)
                throws QueryException {
            return DefaultAuthenticationProvider.processAuthPlugin(packetFetcher, plugin, password, authData, seqNo, passwordCharacterEncoding);
>>>>>>> 9333aedd
        }
    };

    private static volatile AuthenticationProvider currentProvider = null;

    /**
     * Get the currently set {@link AuthenticationProvider} from set invocations via
     * {@link #setAuthenticationProvider(AuthenticationProvider)}.
     * If none has been set a default provider will be provided (never a {@code null} result).
     *
     * @return Provider to get an AuthenticationProvider
     */
    public static AuthenticationProvider getAuthenticationProvider() {
        AuthenticationProvider result = currentProvider;
        if (result == null) {
            return DEFAULT_PROVIDER;
        } else {
            return result;
        }
    }

    /**
     * Change the current set authentication provider.  This provider will be provided in future requests
     * to {@link #getAuthenticationProvider()}.
     *
     * @param newProvider New provider to use, or {@code null} to use the default provider
     */
    public static void setAuthenticationProvider(AuthenticationProvider newProvider) {
        currentProvider = newProvider;
    }

    /**
     * Provider to handle authentication.
     */
    public interface AuthenticationProvider {
        public InterfaceAuthSwitchSendResponsePacket processAuthPlugin(ReadPacketFetcher packetFetcher, String plugin, String password,
<<<<<<< HEAD
                                                                       byte[] authData, int seqNo) throws SQLException;
=======
                                                                       byte[] authData, int seqNo, String passwordCharacterEncoding)
                throws QueryException;
>>>>>>> 9333aedd
    }


}<|MERGE_RESOLUTION|>--- conflicted
+++ resolved
@@ -66,14 +66,9 @@
     public static AuthenticationProvider DEFAULT_PROVIDER = new AuthenticationProvider() {
         @Override
         public InterfaceAuthSwitchSendResponsePacket processAuthPlugin(ReadPacketFetcher packetFetcher, String plugin, String password,
-<<<<<<< HEAD
-                                                                       byte[] authData, int seqNo) throws SQLException {
-            return DefaultAuthenticationProvider.processAuthPlugin(packetFetcher, plugin, password, authData, seqNo);
-=======
                                                                        byte[] authData, int seqNo, String passwordCharacterEncoding)
-                throws QueryException {
+                throws SQLException {
             return DefaultAuthenticationProvider.processAuthPlugin(packetFetcher, plugin, password, authData, seqNo, passwordCharacterEncoding);
->>>>>>> 9333aedd
         }
     };
 
@@ -110,12 +105,8 @@
      */
     public interface AuthenticationProvider {
         public InterfaceAuthSwitchSendResponsePacket processAuthPlugin(ReadPacketFetcher packetFetcher, String plugin, String password,
-<<<<<<< HEAD
-                                                                       byte[] authData, int seqNo) throws SQLException;
-=======
                                                                        byte[] authData, int seqNo, String passwordCharacterEncoding)
-                throws QueryException;
->>>>>>> 9333aedd
+                throws SQLException;
     }
 
 
