--- conflicted
+++ resolved
@@ -83,11 +83,7 @@
                             SearchFilter searchFilter) throws SQLException {
 
         MastersSlavesProtocol protocol;
-<<<<<<< HEAD
-        Deque<HostAddress> loopAddresses = new ArrayDeque<HostAddress>(addresses);
-=======
-        ArrayDeque<HostAddress> loopAddresses = new ArrayDeque<>(addresses);
->>>>>>> 19091f7c
+        ArrayDeque<HostAddress> loopAddresses = new ArrayDeque<HostAddress>(addresses);
         if (loopAddresses.isEmpty()) resetHostList(listener, loopAddresses);
 
         int maxConnectionTry = listener.getRetriesAllDown();
@@ -168,11 +164,7 @@
     private static void resetHostList(MastersSlavesListener listener, Deque<HostAddress> loopAddresses) {
         //if all servers have been connected without result
         //add back all servers
-<<<<<<< HEAD
         List<HostAddress> servers = new ArrayList<HostAddress>();
-=======
-        List<HostAddress> servers = new ArrayList<>();
->>>>>>> 19091f7c
         servers.addAll(listener.getUrlParser().getHostAddresses());
         Collections.shuffle(servers);
 
