package org.mariadb.jdbc.internal.protocol;

/*
MariaDB Client for Java

Copyright (c) 2012-2014 Monty Program Ab.
Copyright (c) 2015 Avaya Inc.
Copyright (c) 2015-2016 MariaDB Ab.

This library is free software; you can redistribute it and/or modify it under
the terms of the GNU Lesser General Public License as published by the Free
Software Foundation; either version 2.1 of the License, or (at your option)
any later version.

This library is distributed in the hope that it will be useful, but
WITHOUT ANY WARRANTY; without even the implied warranty of MERCHANTABILITY or
FITNESS FOR A PARTICULAR PURPOSE.  See the GNU Lesser General Public License
for more details.

You should have received a copy of the GNU Lesser General Public License along
with this library; if not, write to Monty Program Ab info@montyprogram.com.

This particular MariaDB Client for Java file is work
derived from a Drizzle-JDBC. Drizzle-JDBC file which is covered by subject to
the following copyright and notice provisions:

Copyright (c) 2009-2011, Marcus Eriksson

Redistribution and use in source and binary forms, with or without modification,
are permitted provided that the following conditions are met:
Redistributions of source code must retain the above copyright notice, this list
of conditions and the following disclaimer.

Redistributions in binary form must reproduce the above copyright notice, this
list of conditions and the following disclaimer in the documentation and/or
other materials provided with the distribution.

Neither the name of the driver nor the names of its contributors may not be
used to endorse or promote products derived from this software without specific
prior written permission.

THIS SOFTWARE IS PROVIDED BY THE COPYRIGHT HOLDERS  AND CONTRIBUTORS "AS IS"
AND ANY EXPRESS OR IMPLIED WARRANTIES, INCLUDING, BUT NOT LIMITED TO, THE IMPLIED
WARRANTIES OF MERCHANTABILITY AND FITNESS FOR A PARTICULAR PURPOSE ARE DISCLAIMED.
IN NO EVENT SHALL THE COPYRIGHT HOLDER OR CONTRIBUTORS BE LIABLE FOR ANY DIRECT,
INDIRECT, INCIDENTAL, SPECIAL, EXEMPLARY, OR CONSEQUENTIAL DAMAGES (INCLUDING, BUT
NOT LIMITED TO, PROCUREMENT OF SUBSTITUTE GOODS OR SERVICES; LOSS OF USE, DATA, OR
PROFITS; OR BUSINESS INTERRUPTION) HOWEVER CAUSED AND ON ANY THEORY OF LIABILITY,
WHETHER IN CONTRACT, STRICT LIABILITY, OR TORT (INCLUDING NEGLIGENCE OR OTHERWISE)
ARISING IN ANY WAY OUT OF THE USE OF THIS SOFTWARE, EVEN IF ADVISED OF THE POSSIBILITY
OF SUCH DAMAGE.
*/

import org.mariadb.jdbc.HostAddress;
import org.mariadb.jdbc.MariaDbConnection;
import org.mariadb.jdbc.UrlParser;
import org.mariadb.jdbc.internal.MariaDbServerCapabilities;
import org.mariadb.jdbc.internal.failover.FailoverProxy;
import org.mariadb.jdbc.internal.logging.Logger;
import org.mariadb.jdbc.internal.logging.LoggerFactory;
import org.mariadb.jdbc.internal.packet.Packet;
import org.mariadb.jdbc.internal.packet.read.ReadInitialConnectPacket;
import org.mariadb.jdbc.internal.packet.read.ReadPacketFetcher;
import org.mariadb.jdbc.internal.packet.result.ErrorPacket;
import org.mariadb.jdbc.internal.packet.result.OkPacket;
import org.mariadb.jdbc.internal.packet.send.*;
import org.mariadb.jdbc.internal.protocol.authentication.AuthenticationProviderHolder;
import org.mariadb.jdbc.internal.protocol.authentication.DefaultAuthenticationProvider;
import org.mariadb.jdbc.internal.protocol.tls.MariaDbX509KeyManager;
import org.mariadb.jdbc.internal.protocol.tls.MariaDbX509TrustManager;
import org.mariadb.jdbc.internal.queryresults.Results;
import org.mariadb.jdbc.internal.queryresults.resultset.SelectResultSetCommon;
import org.mariadb.jdbc.internal.stream.DecompressInputStream;
import org.mariadb.jdbc.internal.stream.MariaDbBufferedInputStream;
import org.mariadb.jdbc.internal.stream.MariaDbInputStream;
import org.mariadb.jdbc.internal.stream.PacketOutputStream;
import org.mariadb.jdbc.internal.util.Options;
import org.mariadb.jdbc.internal.util.ServerPrepareStatementCache;
import org.mariadb.jdbc.internal.util.Utils;
import org.mariadb.jdbc.internal.util.buffer.Buffer;
import org.mariadb.jdbc.internal.util.constant.HaMode;
import org.mariadb.jdbc.internal.util.constant.ParameterConstant;
import org.mariadb.jdbc.internal.util.constant.ServerStatus;

import javax.net.ssl.*;
import java.io.FileInputStream;
import java.io.FileNotFoundException;
import java.io.IOException;
import java.io.InputStream;
import java.net.InetSocketAddress;
import java.net.Socket;
import java.net.SocketException;
import java.nio.ByteBuffer;
import java.nio.charset.Charset;
import java.security.GeneralSecurityException;
import java.security.KeyManagementException;
import java.security.KeyStore;
import java.security.NoSuchAlgorithmException;
import java.sql.ResultSet;
import java.sql.SQLException;
import java.util.*;
import java.util.concurrent.locks.ReentrantLock;

import static org.mariadb.jdbc.internal.util.SqlStates.CONNECTION_EXCEPTION;

public abstract class AbstractConnectProtocol implements Protocol {
    private static Logger logger = LoggerFactory.getLogger(AbstractConnectProtocol.class);
    protected final ReentrantLock lock;
    protected final UrlParser urlParser;
    protected final Options options;
    private final String username;
    private final String password;
    public boolean moreResultsTypeBinary = false;
    public boolean hasWarnings = false;
    public Results activeStreamingResult = null;
    public int dataTypeMappingFlags;
    public short serverStatus;
    protected boolean checkCallableResultSet;
    protected Socket socket;
    protected PacketOutputStream writer;
    protected boolean readOnly = false;
    protected ReadPacketFetcher packetFetcher;
    protected HostAddress currentHost;
    protected FailoverProxy proxy;
    protected volatile boolean connected = false;
    protected boolean explicitClosed = false;
    protected String database;
    protected long serverThreadId;
    protected ServerPrepareStatementCache serverPrepareStatementCache;
    protected boolean moreResults = false;
    private boolean hostFailed;
    private String serverVersion;
    private boolean serverMariaDb;
    private int majorVersion;
    private int minorVersion;
    private int patchVersion;
    private Map<String, String> serverData;
    private TimeZone timeZone;

    /**
     * Get a protocol instance.
     *
     * @param urlParser connection URL infos
     * @param lock      the lock for thread synchronisation
     */

    public AbstractConnectProtocol(final UrlParser urlParser, final ReentrantLock lock) {
        this.lock = lock;
        this.urlParser = urlParser;
        this.options = this.urlParser.getOptions();
        this.database = (urlParser.getDatabase() == null ? "" : urlParser.getDatabase());
        this.username = (urlParser.getUsername() == null ? "" : urlParser.getUsername());
        this.password = (urlParser.getPassword() == null ? "" : urlParser.getPassword());
        if (options.cachePrepStmts) {
            serverPrepareStatementCache = ServerPrepareStatementCache.newInstance(options.prepStmtCacheSize, this);
        }

        setDataTypeMappingFlags();
    }

    /**
     * Closes socket and stream readers/writers Attempts graceful shutdown.
     */
    public void close() {
        if (lock != null) {
            lock.lock();
        }
        this.connected = false;
        try {
            /* If a streaming result set is open, close it.*/
            skip();
        } catch (Exception e) {
            /* eat exception */
        }
        try {
            if (options.cachePrepStmts) {
                serverPrepareStatementCache.clear();
            }
            close(packetFetcher, writer, socket);
        } catch (Exception e) {
            // socket is closed, so it is ok to ignore exception
        } finally {
            if (lock != null) {
                lock.unlock();
            }
        }
    }

    protected static void close(ReadPacketFetcher fetcher, PacketOutputStream packetOutputStream, Socket socket) throws SQLException {
        SendClosePacket closePacket = new SendClosePacket();
        try {
            try {
                closePacket.send(packetOutputStream);
                socket.shutdownOutput();
                socket.setSoTimeout(3);
                InputStream is = socket.getInputStream();
                while (is.read() != -1) {
                }
            } catch (Throwable t) {
                //eat exception
            }
            packetOutputStream.close();
            fetcher.close();
        } catch (IOException e) {
            throw new SQLException("Could not close connection: " + e.getMessage(), CONNECTION_EXCEPTION.getSqlState(), e);
        } finally {
            try {
                socket.close();
            } catch (IOException e) {
                //socket closed, if any error, so not throwing error
            }
        }
    }

    /**
     * Skip packets not read that are not needed.
     * Packets are read according to needs.
     * If some data have not been read before next execution, skip it.
     *
     * <i>Lock must be set before using this method</i>
     * @throws SQLException exception
     */
    public void skip() throws SQLException {
        if (activeStreamingResult != null) {
            activeStreamingResult.loadFully(true, this);
            activeStreamingResult = null;
        }
    }

    public void setMoreResults(boolean moreResults) {
        this.moreResults = moreResults;
    }


    private SSLSocketFactory getSslSocketFactory() throws SQLException {
        if (!options.trustServerCertificate
                && options.serverSslCert == null
                && options.trustStore == null
                && options.keyStore == null) {
            return (SSLSocketFactory) SSLSocketFactory.getDefault();
        }

        TrustManager[] trustManager = null;
        KeyManager[] keyManager = null;

        if (options.trustServerCertificate || options.serverSslCert != null || options.trustStore != null) {
            trustManager = new X509TrustManager[]{new MariaDbX509TrustManager(options)};
        }

        if (options.keyStore != null) {
            keyManager = new KeyManager[]{loadClientCerts(options.keyStore, options.keyStorePassword, options.keyPassword)};
        } else {
            String keyStore = System.getProperty("javax.net.ssl.keyStore");
            String keyStorePassword = System.getProperty("javax.net.ssl.keyStorePassword");
            if (keyStore != null) {
                try {
                    keyManager = new KeyManager[]{loadClientCerts(keyStore, keyStorePassword, keyStorePassword)};
                } catch (SQLException queryException) {
                    keyManager = null;
                    logger.error("Error loading keymanager from system properties", queryException);
                }
            }
        }

        try {
            SSLContext sslContext = SSLContext.getInstance("TLS");
            sslContext.init(keyManager, trustManager, null);
            return sslContext.getSocketFactory();
        } catch (KeyManagementException keyManagementEx) {
            throw new SQLException("Could not initialize SSL context", CONNECTION_EXCEPTION.getSqlState(), keyManagementEx);
        } catch (NoSuchAlgorithmException noSuchAlgorithmEx) {
            throw new SQLException("SSLContext TLS Algorithm not unknown", CONNECTION_EXCEPTION.getSqlState(), noSuchAlgorithmEx);
        }

    }

    private KeyManager loadClientCerts(String keyStoreUrl, String keyStorePassword, String keyPassword) throws SQLException {
        InputStream inStream = null;
        try {

            char[] keyStorePasswordChars = keyStorePassword == null ? null : keyStorePassword.toCharArray();

            //permit using "file:..." for compatibility
            if (keyStoreUrl.startsWith("file:///")) keyStoreUrl = keyStoreUrl.substring(8);
            if (keyStoreUrl.startsWith("file://")) keyStoreUrl = keyStoreUrl.substring(7);

            inStream = new FileInputStream(keyStoreUrl);
            KeyStore ks = KeyStore.getInstance(KeyStore.getDefaultType());
            ks.load(inStream, keyStorePasswordChars);
            char[] keyStoreChars = (keyPassword == null) ? keyStorePasswordChars : keyPassword.toCharArray();
            return new MariaDbX509KeyManager(ks, keyStoreChars);
        } catch (GeneralSecurityException generalSecurityEx) {
            throw new SQLException("Failed to create keyStore instance", CONNECTION_EXCEPTION.getSqlState(), generalSecurityEx);
        } catch (FileNotFoundException fileNotFoundEx) {
            throw new SQLException("Failed to find keyStore file. Option keyStore=" + keyStoreUrl,
                    CONNECTION_EXCEPTION.getSqlState(), fileNotFoundEx);
        } catch (IOException ioEx) {
            throw new SQLException("Failed to read keyStore file. Option keyStore=" + keyStoreUrl,
                    CONNECTION_EXCEPTION.getSqlState(), ioEx);
        } finally {
            try {
                if (inStream != null) inStream.close();
            } catch (IOException ioEx) {
                //ignore error
            }
        }

    }

    /**
     * InitializeSocketOption.
     */
    private void initializeSocketOption() {
        try {
            if (!options.tcpNoDelay) {
                socket.setTcpNoDelay(options.tcpNoDelay);
            } else {
                socket.setTcpNoDelay(true);
            }

            if (options.tcpKeepAlive) {
                socket.setKeepAlive(true);
            }
            if (options.tcpRcvBuf != null) {
                socket.setReceiveBufferSize(options.tcpRcvBuf);
            }
            if (options.tcpSndBuf != null) {
                socket.setSendBufferSize(options.tcpSndBuf);
            }
            if (options.tcpAbortiveClose) {
                socket.setSoLinger(true, 0);
            }
        } catch (Exception e) {
            logger.debug("Failed to set socket option", e);
        }
    }

    /**
     * Connect to currentHost.
     *
     * @throws SQLException exception
     */
    public void connect() throws SQLException {
        if (!isClosed()) {
            close();
        }
        try {
            if (currentHost != null) {
                connect(currentHost.host, currentHost.port);
            } else {
                connect(null, 3306);
            }
        } catch (IOException e) {
            throw new SQLException("Could not connect to " + currentHost + "." + e.getMessage(), CONNECTION_EXCEPTION.getSqlState(), e);
        }
    }

    /**
     * Connect the client and perform handshake.
     *
     * @throws SQLException : handshake error, e.g wrong user or password
     * @throws IOException    : connection error (host/port not available)
     */
    private void connect(String host, int port) throws SQLException, IOException {
        try {
            socket = Utils.createSocket(urlParser, host);
            initializeSocketOption();

            // Bind the socket to a particular interface if the connection property
            // localSocketAddress has been defined.
            if (options.localSocketAddress != null) {
                InetSocketAddress localAddress = new InetSocketAddress(options.localSocketAddress, 0);
                socket.bind(localAddress);
            }

            if (!socket.isConnected()) {
                InetSocketAddress sockAddr = urlParser.getOptions().pipe == null ? new InetSocketAddress(host, port) : null;
                if (options.connectTimeout != null) {
                    socket.connect(sockAddr, options.connectTimeout);
                } else {
                    socket.connect(sockAddr);
                }
            }

            // Extract socketTimeout URL parameter
            if (options.socketTimeout != null) {
                socket.setSoTimeout(options.socketTimeout);
            }

            handleConnectionPhases();

            if (options.useCompression) {
                writer.setUseCompression(true);
                packetFetcher = new ReadPacketFetcher(new DecompressInputStream(socket.getInputStream()), options.maxQuerySizeToLog);
            }
            connected = true;

            writer.forceCleanupBuffer();

            loadServerData();
            setSessionOptions();
            writer.setMaxAllowedPacket(Integer.parseInt(serverData.get("max_allowed_packet")));

            createDatabaseIfNotExist();
            loadCalendar();


            activeStreamingResult = null;
            moreResults = false;
            hasWarnings = false;
            hostFailed = false;
        } catch (IOException ioException) {
            ensureClosingSocketOnException();
            throw ioException;
        } catch (SQLException sqlException) {
            ensureClosingSocketOnException();
            throw sqlException;
        }
    }

    private void ensureClosingSocketOnException() {
        if (socket != null) {
            try {
                socket.close();
            } catch (IOException ioe) {
                //eat exception
            }
        }
    }

    /**
     * Is the connection closed.
     *
     * @return true if the connection is closed
     */
    public boolean isClosed() {
        return !this.connected;
    }

    private void setSessionOptions() throws SQLException {
        // In JDBC, connection must start in autocommit mode
        // [CONJ-269] we cannot rely on serverStatus & ServerStatus.AUTOCOMMIT before this command to avoid this command.
        // if autocommit=0 is set on server configuration, DB always send Autocommit on serverStatus flag
        // after setting autocommit, we can rely on serverStatus value
        String sessionOption = "autocommit=1";

        if (options.jdbcCompliantTruncation) {
            if (serverData.get("sql_mode") == null || "".equals(serverData.get("sql_mode"))) {
                sessionOption += ",sql_mode='STRICT_TRANS_TABLES'";
            } else {
                if (!serverData.get("sql_mode").contains("STRICT_TRANS_TABLES")) {
                    sessionOption += ",sql_mode='" + serverData.get("sql_mode") + ",STRICT_TRANS_TABLES'";
                }
            }
        }

        if (options.sessionVariables != null) {
            sessionOption += "," + options.sessionVariables;
        }

        executeQuery("set session " + sessionOption);

<<<<<<< HEAD
=======

>>>>>>> e2f9dd24
        if (options.sessionVariables != null && options.sessionVariables.contains("time_zone")) {
            //reload session variables, since, time_zone may have change
            loadServerData();
        }
    }

    private void handleConnectionPhases() throws SQLException {
        MariaDbInputStream reader = null;
        try {
            reader = new MariaDbBufferedInputStream(socket.getInputStream(), 16384);
            packetFetcher = new ReadPacketFetcher(reader, options.maxQuerySizeToLog);
            writer = new PacketOutputStream(socket.getOutputStream(),
                    options.profileSql || options.slowQueryThresholdNanos != null, options.maxQuerySizeToLog);

            final ReadInitialConnectPacket greetingPacket = new ReadInitialConnectPacket(packetFetcher);
            this.serverThreadId = greetingPacket.getServerThreadId();
            this.serverVersion = greetingPacket.getServerVersion();
            this.serverMariaDb = greetingPacket.isServerMariaDb();

            byte exchangeCharset = decideLanguage(greetingPacket.getServerLanguage());
            parseVersion();
            long clientCapabilities = initializeClientCapabilities(greetingPacket.getServerCapabilities());

            byte packetSeq = 1;
            if (options.useSsl && (greetingPacket.getServerCapabilities() & MariaDbServerCapabilities.SSL) != 0) {
                clientCapabilities |= MariaDbServerCapabilities.SSL;
                SendSslConnectionRequestPacket amcap = new SendSslConnectionRequestPacket(clientCapabilities, exchangeCharset);
                amcap.send(writer);

                SSLSocketFactory sslSocketFactory = getSslSocketFactory();
                SSLSocket sslSocket = (SSLSocket) sslSocketFactory.createSocket(socket,
                        socket.getInetAddress().getHostAddress(), socket.getPort(), true);

                enabledSslProtocolSuites(sslSocket);
                enabledSslCipherSuites(sslSocket);

                sslSocket.setUseClientMode(true);
                sslSocket.startHandshake();
                socket = sslSocket;
                writer = new PacketOutputStream(socket.getOutputStream(),
                        options.profileSql || options.slowQueryThresholdNanos != null, options.maxQuerySizeToLog);
                reader = new MariaDbBufferedInputStream(socket.getInputStream(), 16384);
                packetFetcher = new ReadPacketFetcher(reader, options.maxQuerySizeToLog);

                packetSeq++;
            } else if (options.useSsl) {
                throw new SQLException("Trying to connect with ssl, but ssl not enabled in the server");
            }

            authentication(exchangeCharset, clientCapabilities, greetingPacket.getSeed(), packetSeq,
                    greetingPacket.getPluginName(), greetingPacket.getServerCapabilities());

        } catch (IOException e) {
            if (reader != null) {
                try {
                    reader.close();
                } catch (IOException ee) {
                    //eat exception
                }
            }
            throw new SQLException("Could not connect to " + currentHost.host + ":" + currentHost.port + ": " + e.getMessage(),
                    CONNECTION_EXCEPTION.getSqlState(), e);
        }
    }

    private void authentication(byte exchangeCharset, long clientCapabilities, byte[] seed, byte packetSeq, String plugin, long serverCapabilities)
            throws SQLException, IOException {
        final SendHandshakeResponsePacket cap = new SendHandshakeResponsePacket(this.username,
                this.password,
                database,
                clientCapabilities,
                exchangeCharset,
                seed,
                packetSeq,
                plugin,
                options.connectionAttributes);
        cap.send(writer);
        Buffer buffer = packetFetcher.getPacket();

        if ((buffer.getByteAt(0) & 0xFF) == 0xFE) {
            InterfaceAuthSwitchSendResponsePacket interfaceSendPacket;
            if ((serverCapabilities & MariaDbServerCapabilities.PLUGIN_AUTH) != 0) {
                buffer.readByte();
                byte[] authData;
                if (buffer.remaining() > 0) {
                    //AuthSwitchRequest packet.
                    plugin = buffer.readString(Charset.forName("ASCII"));
                    authData = buffer.readRawBytes(buffer.remaining());
                } else {
                    //OldAuthSwitchRequest
                    plugin = DefaultAuthenticationProvider.MYSQL_OLD_PASSWORD;
                    authData = Utils.copyWithLength(seed, 8);
                }

                //Authentication according to plugin.
                //see AuthenticationProviderHolder for implement other plugin
                interfaceSendPacket = AuthenticationProviderHolder.getAuthenticationProvider()
                        .processAuthPlugin(packetFetcher, plugin, password, authData, packetFetcher.getLastPacketSeq() + 1);
            } else {
                interfaceSendPacket = new SendOldPasswordAuthPacket(this.password, Utils.copyWithLength(seed, 8),
                        packetFetcher.getLastPacketSeq() + 1);
            }
            interfaceSendPacket.send(writer);
            interfaceSendPacket.handleResultPacket(packetFetcher);
        } else {
            if (buffer.getByteAt(0) == Packet.ERROR) {
                ErrorPacket errorPacket = new ErrorPacket(buffer);
                throw new SQLException("Could not connect: " + errorPacket.getMessage(), errorPacket.getSqlState(), errorPacket.getErrorNumber());
            }
            serverStatus = new OkPacket(buffer).getServerStatus();
        }

    }

    private long initializeClientCapabilities(long serverCapabilities) {
        long capabilities = MariaDbServerCapabilities.IGNORE_SPACE
                | MariaDbServerCapabilities.CLIENT_PROTOCOL_41
                | MariaDbServerCapabilities.TRANSACTIONS
                | MariaDbServerCapabilities.SECURE_CONNECTION
                | MariaDbServerCapabilities.LOCAL_FILES
                | MariaDbServerCapabilities.MULTI_RESULTS
                | MariaDbServerCapabilities.PS_MULTI_RESULTS
                | MariaDbServerCapabilities.FOUND_ROWS
                | MariaDbServerCapabilities.PLUGIN_AUTH
                | MariaDbServerCapabilities.CONNECT_ATTRS
                | MariaDbServerCapabilities.PLUGIN_AUTH_LENENC_CLIENT_DATA
                | MariaDbServerCapabilities.MARIADB_CLIENT_COM_MULTI;

        if (options.allowMultiQueries || (options.rewriteBatchedStatements)) {
            capabilities |= MariaDbServerCapabilities.MULTI_STATEMENTS;
        }

        if (options.useCompression) {
            if ((serverCapabilities & MariaDbServerCapabilities.COMPRESS) == 0) {
                //ensure that server has compress capacity - MaxScale doesn't
                options.useCompression = false;
            } else {
                capabilities |= MariaDbServerCapabilities.COMPRESS;
            }
        }

        if (options.interactiveClient) {
            capabilities |= MariaDbServerCapabilities.CLIENT_INTERACTIVE;
        }

        // If a database is given, but createDatabaseIfNotExist is not defined or is false,
        // then just try to connect to the given database
        if (database != null && !options.createDatabaseIfNotExist) {
            capabilities |= MariaDbServerCapabilities.CONNECT_WITH_DB;
        }
        return capabilities;
    }

    /**
     * If createDB is true, then just try to create the database and to use it.
     *
     * @throws SQLException if connection failed
     */
    private void createDatabaseIfNotExist() throws SQLException {
        if (checkIfMaster() && options.createDatabaseIfNotExist) {
            // Try to create the database if it does not exist
            String quotedDb = MariaDbConnection.quoteIdentifier(this.database);
            executeQuery("CREATE DATABASE IF NOT EXISTS " + quotedDb);
            executeQuery("USE " + quotedDb);
        }
    }

    private void loadCalendar() throws SQLException {
        if (options.useLegacyDatetimeCode) {
            //legacy use client timezone
            timeZone = Calendar.getInstance().getTimeZone();
        } else {
            //use server time zone
            String tz = null;
            if (options.serverTimezone != null) {
                tz = options.serverTimezone;
            }

            if (tz == null) {
                tz = getServerData("time_zone");
                if ("SYSTEM".equals(tz)) {
                    tz = getServerData("system_time_zone");
                }
            }
            //handle custom timezone id
            if (tz != null && tz.length() >= 2
                    && (tz.startsWith("+") || tz.startsWith("-"))
                    && Character.isDigit(tz.charAt(1))) {
                tz = "GMT" + tz;
            }

            try {
                timeZone = Utils.getTimeZone(tz);
            } catch (SQLException e) {
                if (options.serverTimezone != null) {
                    throw new SQLException("The server time_zone '" + tz + "' defined in the 'serverTimezone' parameter cannot be parsed "
                            + "by java TimeZone implementation. See java.util.TimeZone#getAvailableIDs() for available TimeZone, depending on your "
                            + "JRE implementation.", "01S00");
                } else {
                    throw new SQLException("The server time_zone '" + tz + "' cannot be parsed. The server time zone must defined in the "
                            + "jdbc url string with the 'serverTimezone' parameter (or server time zone must be defined explicitly with "
                            + "sessionVariables=time_zone='Canada/Atlantic' for example).  See "
                            + "java.util.TimeZone#getAvailableIDs() for available TimeZone, depending on your JRE implementation.", "01S00");
                }
            }
        }


    }

<<<<<<< HEAD
    private void loadServerData() throws SQLException {
=======
    private void loadServerData() throws QueryException {
>>>>>>> e2f9dd24
        serverData = new TreeMap<>();
        try {
            Results results = new Results(1);
            executeQuery(true, results, "SELECT @@max_allowed_packet , "
                            + "@@system_time_zone, "
                            + "@@session.time_zone, "
                            + "@@session.sql_mode");
            results.commandEnd();
            ResultSet resultSet = results.getResultSet();
            resultSet.next();

            serverData.put("max_allowed_packet", resultSet.getString(1));
            serverData.put("system_time_zone", resultSet.getString(2));
            serverData.put("time_zone", resultSet.getString(3));
            serverData.put("sql_mode", resultSet.getString(4));

        } catch (SQLException sqle) {

            //fallback in case of galera non primary nodes that permit only show / set command
            try {
                Results results = new Results(1);
                executeQuery(true, results, "SHOW VARIABLES WHERE Variable_name in ("
                        + "'max_allowed_packet', "
                        + "'system_time_zone', "
                        + "'time_zone', "
                        + "'sql_mode'"
                        + ")");
                results.commandEnd();
                ResultSet resultSet = results.getResultSet();
                while (resultSet.next()) {
                    logger.debug("server data " + resultSet.getString(1) + " : " + resultSet.getString(2));
                    serverData.put(resultSet.getString(1), resultSet.getString(2));
                }
            } catch (SQLException sqlee) {
                throw new SQLException("could not load system variables", CONNECTION_EXCEPTION.getSqlState(), sqlee);
            }
        }

    }

    public String getServerData(String code) {
        return serverData.get(code);
    }

    public boolean checkIfMaster() throws SQLException {
        return isMasterConnection();
    }

    private boolean isServerLanguageUtf8mb4(byte serverLanguage) {
        Byte[] utf8mb4Languages = {
                (byte) 45, (byte) 46, (byte) 224, (byte) 225, (byte) 226, (byte) 227, (byte) 228,
                (byte) 229, (byte) 230, (byte) 231, (byte) 232, (byte) 233, (byte) 234, (byte) 235,
                (byte) 236, (byte) 237, (byte) 238, (byte) 239, (byte) 240, (byte) 241, (byte) 242,
                (byte) 243, (byte) 245, (byte) 246, (byte) 247
        };
        return Arrays.asList(utf8mb4Languages).contains(serverLanguage);
    }

    private byte decideLanguage(byte serverLanguage) {
        //force UTF8mb4 if possible, UTF8 if not.
        byte result = (isServerLanguageUtf8mb4(serverLanguage) ? serverLanguage : 33);
        return result;
    }

    /**
     * Check that next read packet is a End-of-file packet.
     *
     * @throws SQLException if not a End-of-file packet
     * @throws IOException    if connection error occur
     */
    public void readEofPacket() throws SQLException, IOException {
        Buffer buffer = packetFetcher.getReusableBuffer();
        switch (buffer.getByteAt(0)) {
            case (byte) 0xfe: //EOF
                buffer.skipByte();
                this.hasWarnings = buffer.readShort() > 0;
                this.serverStatus = buffer.readShort();
                break;
            case (byte) 0xff: //ERROR
                ErrorPacket ep = new ErrorPacket(buffer);
                throw new SQLException("Could not connect: " + ep.getMessage(), ep.getSqlState(), ep.getErrorNumber());
            default:
                throw new SQLException("Unexpected stream type " + buffer.getByteAt(0)
                        + " instead of EOF");
        }
    }

    /**
     * Check that next read packet is a End-of-file packet.
     *
     * @throws SQLException if not a End-of-file packet
     * @throws IOException    if connection error occur
     */
    public void skipEofPacket() throws SQLException, IOException {
        Buffer buffer = packetFetcher.getReusableBuffer();
        switch (buffer.getByteAt(0)) {
            case (byte) 0xfe: //EOF
                break;

            case (byte) 0xff: //ERROR
                ErrorPacket ep = new ErrorPacket(buffer);
                throw new SQLException("Could not connect: " + ep.getMessage(), ep.getSqlState(), ep.getErrorNumber());

            default:
                throw new SQLException("Unexpected stream type " + buffer.getByteAt(0)
                        + " instead of EOF");
        }
    }

    public void setHostFailedWithoutProxy() {
        hostFailed = true;
        close();
    }

    public UrlParser getUrlParser() {
        return urlParser;
    }

    /**
     * Indicate if current protocol is a master protocol.
     *
     * @return is master flag
     */
    public boolean isMasterConnection() {
        return currentHost == null ? true : ParameterConstant.TYPE_MASTER.equals(currentHost.type);
    }

    public boolean mustBeMasterConnection() {
        return true;
    }

    public boolean noBackslashEscapes() {
        return ((serverStatus & ServerStatus.NO_BACKSLASH_ESCAPES) != 0);
    }

    /**
     * Connect without proxy. (use basic failover implementation)
     *
     * @throws SQLException exception
     */
    public void connectWithoutProxy() throws SQLException {
        if (!isClosed()) {
            close();
        }
        Random rand = new Random();
        List<HostAddress> addrs = urlParser.getHostAddresses();
        List<HostAddress> hosts = new LinkedList<>(addrs);

        //CONJ-293 : handle name-pipe without host
        if (hosts.isEmpty() && options.pipe != null) {
            try {
                connect(null, 0);
                return;
            } catch (IOException e) {
                if (hosts.isEmpty()) {
                    throw new SQLException("Could not connect to named pipe '" + options.pipe + "' : "
                            + e.getMessage(), CONNECTION_EXCEPTION.getSqlState(), e);
                }
            }
        }

        // There could be several addresses given in the URL spec, try all of them, and throw exception if all hosts
        // fail.
        while (!hosts.isEmpty()) {
            if (urlParser.getHaMode().equals(HaMode.LOADBALANCE)) {
                currentHost = hosts.get(rand.nextInt(hosts.size()));
            } else {
                currentHost = hosts.get(0);
            }
            hosts.remove(currentHost);
            try {
                connect(currentHost.host, currentHost.port);
                return;
            } catch (IOException e) {
                if (hosts.isEmpty()) {
                    throw new SQLException("Could not connect to " + HostAddress.toString(addrs) + " : " + e.getMessage(),
                            CONNECTION_EXCEPTION.getSqlState(), e);
                }
            }
        }
    }

    public boolean shouldReconnectWithoutProxy() {
        return (!((serverStatus & ServerStatus.IN_TRANSACTION) != 0) && hostFailed && urlParser.getOptions().autoReconnect);
    }

    public String getServerVersion() {
        return serverVersion;
    }

    public boolean getReadonly() {
        return readOnly;
    }

    public void setReadonly(final boolean readOnly) {
        this.readOnly = readOnly;
    }

    public HostAddress getHostAddress() {
        return currentHost;
    }

    public void setHostAddress(HostAddress host) {
        this.currentHost = host;
        this.readOnly = ParameterConstant.TYPE_SLAVE.equals(this.currentHost.type);
    }

    public String getHost() {
        return (currentHost == null) ? null : currentHost.host;
    }

    public FailoverProxy getProxy() {
        return proxy;
    }

    public void setProxy(FailoverProxy proxy) {
        this.proxy = proxy;
    }

    public int getPort() {
        return (currentHost == null) ? 3306 : currentHost.port;
    }

    public String getDatabase() {
        return database;
    }

    public String getUsername() {
        return username;
    }

    public String getPassword() {
        return password;
    }

    private void parseVersion() {
        String[] versionArray = serverVersion.split("[^0-9]");
        if (versionArray.length > 0) {
            majorVersion = Integer.parseInt(versionArray[0]);
        }
        if (versionArray.length > 1) {
            minorVersion = Integer.parseInt(versionArray[1]);
        }
        if (versionArray.length > 2) {
            patchVersion = Integer.parseInt(versionArray[2]);
        }
    }

    public int getMajorServerVersion() {
        return majorVersion;

    }

    public int getMinorServerVersion() {
        return minorVersion;
    }

    /**
     * Return possible protocols : values of option enabledSslProtocolSuites is set, or default to "TLSv1,TLSv1.1".
     * MariaDB versions &ge; 10.0.15 and &ge; 5.5.41 supports TLSv1.2 if compiled with openSSL (default).
     * MySQL community versions &ge; 5.7.10 is compile with yaSSL, so max TLS is TLSv1.1.
     *
     * @param sslSocket current sslSocket
     * @throws SQLException if protocol isn't a supported protocol
     */
    protected void enabledSslProtocolSuites(SSLSocket sslSocket) throws SQLException {
        if (options.enabledSslProtocolSuites == null) {
            sslSocket.setEnabledProtocols(new String[]{"TLSv1", "TLSv1.1"});
        } else {
            List<String> possibleProtocols = Arrays.asList(sslSocket.getSupportedProtocols());
            String[] protocols = options.enabledSslProtocolSuites.split("[,;\\s]+");
            for (String protocol : protocols) {
                if (!possibleProtocols.contains(protocol)) {
                    throw new SQLException("Unsupported SSL protocol '" + protocol + "'. Supported protocols : "
                            + possibleProtocols.toString().replace("[", "").replace("]", ""));
                }
            }
            sslSocket.setEnabledProtocols(protocols);
        }
    }

    /**
     * Set ssl socket cipher according to options.
     *
     * @param sslSocket current ssl socket
     * @throws SQLException if a cipher isn't known
     */
    protected void enabledSslCipherSuites(SSLSocket sslSocket) throws SQLException {
        if (options.enabledSslCipherSuites != null) {
            List<String> possibleCiphers = Arrays.asList(sslSocket.getSupportedCipherSuites());
            String[] ciphers = options.enabledSslCipherSuites.split("[,;\\s]+");
            for (String cipher : ciphers) {
                if (!possibleCiphers.contains(cipher)) {
                    throw new SQLException("Unsupported SSL cipher '" + cipher + "'. Supported ciphers : "
                            + possibleCiphers.toString().replace("[", "").replace("]", ""));
                }
            }
            sslSocket.setEnabledCipherSuites(ciphers);
        }
    }

    /**
     * Utility method to check if database version is greater than parameters.
     *
     * @param major major version
     * @param minor minor version
     * @param patch patch version
     * @return true if version is greater than parameters
     */
    public boolean versionGreaterOrEqual(int major, int minor, int patch) {
        if (this.majorVersion > major) {
            return true;
        }
        if (this.majorVersion < major) {
            return false;
        }
        /*
         * Major versions are equal, compare minor versions
        */
        if (this.minorVersion > minor) {
            return true;
        }
        if (this.minorVersion < minor) {
            return false;
        }

        //Minor versions are equal, compare patch version.
        if (this.patchVersion > patch) {
            return true;
        }
        if (this.patchVersion < patch) {
            return false;
        }

        // Patch versions are equal => versions are equal.
        return true;
    }

    public boolean getPinGlobalTxToPhysicalConnection() {
        return this.options.pinGlobalTxToPhysicalConnection;
    }

    /**
     * Has warnings.
     *
     * @return true if as warnings.
     */
    public boolean hasWarnings() {
        lock.lock();
        try {
            return hasWarnings;
        } finally {
            lock.unlock();
        }
    }

    /**
     * Is connected.
     *
     * @return true if connected
     */
    public boolean isConnected() {
        lock.lock();
        try {
            return connected;
        } finally {
            lock.unlock();
        }
    }

    private void setDataTypeMappingFlags() {
        dataTypeMappingFlags = 0;
        if (options.tinyInt1isBit) {
            dataTypeMappingFlags |= SelectResultSetCommon.TINYINT1_IS_BIT;
        }
        if (options.yearIsDateType) {
            dataTypeMappingFlags |= SelectResultSetCommon.YEAR_IS_DATE_TYPE;
        }
    }

    public long getServerThreadId() {
        return serverThreadId;
    }

    public int getDataTypeMappingFlags() {
        return dataTypeMappingFlags;
    }

    public boolean isExplicitClosed() {
        return explicitClosed;
    }

    public TimeZone getTimeZone() {
        return timeZone;
    }

    public Options getOptions() {
        return options;
    }

    public void setHasWarnings(boolean hasWarnings) {
        this.hasWarnings = hasWarnings;
    }

    public Results getActiveStreamingResult() {
        return activeStreamingResult;
    }

    public void setActiveStreamingResult(Results activeStreamingResult) {
        this.activeStreamingResult = activeStreamingResult;
    }

    /**
     * Remove stream result and since totally fetched, set fetch size to 0.
     */
    public void removeActiveStreamingResult() {
        if (this.activeStreamingResult != null) {
            this.activeStreamingResult.removeFetchSize();
            this.activeStreamingResult = null;
        }
    }

    @Override
    public ReentrantLock getLock() {
        return lock;
    }

    @Override
    public boolean hasMoreResults() {
        return moreResults;
    }

    public ServerPrepareStatementCache prepareStatementCache() {
        return serverPrepareStatementCache;
    }

    public abstract void executeQuery(final String sql) throws SQLException;

    public void releaseWriterBuffer() {
        writer.releaseBuffer();
    }

    public ByteBuffer getWriter() {
        return writer.buffer;
    }

    public ReadPacketFetcher getPacketFetcher() {
        return packetFetcher;
    }

    /**
     * Change Socket TcpNoDelay option.
     * @param setTcpNoDelay value to set.
     */
    public void changeSocketTcpNoDelay(boolean setTcpNoDelay) {
        try {
            socket.setTcpNoDelay(setTcpNoDelay);
        } catch (SocketException socketException) {
            //eat exception
        }
    }

    public void changeSocketSoTimeout(int setSoTimeout) throws SocketException {
        socket.setSoTimeout(setSoTimeout);
    }

    public boolean isServerMariaDb() {
        return serverMariaDb;
    }
}<|MERGE_RESOLUTION|>--- conflicted
+++ resolved
@@ -460,10 +460,7 @@
 
         executeQuery("set session " + sessionOption);
 
-<<<<<<< HEAD
-=======
-
->>>>>>> e2f9dd24
+
         if (options.sessionVariables != null && options.sessionVariables.contains("time_zone")) {
             //reload session variables, since, time_zone may have change
             loadServerData();
@@ -674,11 +671,7 @@
 
     }
 
-<<<<<<< HEAD
     private void loadServerData() throws SQLException {
-=======
-    private void loadServerData() throws QueryException {
->>>>>>> e2f9dd24
         serverData = new TreeMap<>();
         try {
             Results results = new Results(1);
