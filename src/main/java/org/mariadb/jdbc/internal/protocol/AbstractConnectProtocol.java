/*
 *
 * MariaDB Client for Java
 *
 * Copyright (c) 2012-2014 Monty Program Ab.
 * Copyright (c) 2015-2017 MariaDB Ab.
 *
 * This library is free software; you can redistribute it and/or modify it under
 * the terms of the GNU Lesser General Public License as published by the Free
 * Software Foundation; either version 2.1 of the License, or (at your option)
 * any later version.
 *
 * This library is distributed in the hope that it will be useful, but
 * WITHOUT ANY WARRANTY; without even the implied warranty of MERCHANTABILITY or
 * FITNESS FOR A PARTICULAR PURPOSE.  See the GNU Lesser General Public License
 * for more details.
 *
 * You should have received a copy of the GNU Lesser General Public License along
 * with this library; if not, write to Monty Program Ab info@montyprogram.com.
 *
 * This particular MariaDB Client for Java file is work
 * derived from a Drizzle-JDBC. Drizzle-JDBC file which is covered by subject to
 * the following copyright and notice provisions:
 *
 * Copyright (c) 2009-2011, Marcus Eriksson
 *
 * Redistribution and use in source and binary forms, with or without modification,
 * are permitted provided that the following conditions are met:
 * Redistributions of source code must retain the above copyright notice, this list
 * of conditions and the following disclaimer.
 *
 * Redistributions in binary form must reproduce the above copyright notice, this
 * list of conditions and the following disclaimer in the documentation and/or
 * other materials provided with the distribution.
 *
 * Neither the name of the driver nor the names of its contributors may not be
 * used to endorse or promote products derived from this software without specific
 * prior written permission.
 *
 * THIS SOFTWARE IS PROVIDED BY THE COPYRIGHT HOLDERS  AND CONTRIBUTORS "AS IS"
 * AND ANY EXPRESS OR IMPLIED WARRANTIES, INCLUDING, BUT NOT LIMITED TO, THE IMPLIED
 * WARRANTIES OF MERCHANTABILITY AND FITNESS FOR A PARTICULAR PURPOSE ARE DISCLAIMED.
 * IN NO EVENT SHALL THE COPYRIGHT HOLDER OR CONTRIBUTORS BE LIABLE FOR ANY DIRECT,
 * INDIRECT, INCIDENTAL, SPECIAL, EXEMPLARY, OR CONSEQUENTIAL DAMAGES (INCLUDING, BUT
 * NOT LIMITED TO, PROCUREMENT OF SUBSTITUTE GOODS OR SERVICES; LOSS OF USE, DATA, OR
 * PROFITS; OR BUSINESS INTERRUPTION) HOWEVER CAUSED AND ON ANY THEORY OF LIABILITY,
 * WHETHER IN CONTRACT, STRICT LIABILITY, OR TORT (INCLUDING NEGLIGENCE OR OTHERWISE)
 * ARISING IN ANY WAY OUT OF THE USE OF THIS SOFTWARE, EVEN IF ADVISED OF THE POSSIBILITY
 * OF SUCH DAMAGE.
 *
 */

package org.mariadb.jdbc.internal.protocol;

import org.mariadb.jdbc.HostAddress;
import org.mariadb.jdbc.MariaDbConnection;
import org.mariadb.jdbc.UrlParser;
import org.mariadb.jdbc.internal.MariaDbServerCapabilities;
import org.mariadb.jdbc.internal.com.read.Buffer;
import org.mariadb.jdbc.internal.com.read.ErrorPacket;
import org.mariadb.jdbc.internal.com.read.OkPacket;
import org.mariadb.jdbc.internal.com.read.ReadInitialHandShakePacket;
import org.mariadb.jdbc.internal.com.read.dao.Results;
import org.mariadb.jdbc.internal.com.read.resultset.SelectResultSet;
import org.mariadb.jdbc.internal.com.send.*;
import org.mariadb.jdbc.internal.failover.FailoverProxy;
import org.mariadb.jdbc.internal.io.LruTraceCache;
import org.mariadb.jdbc.internal.io.input.DecompressPacketInputStream;
import org.mariadb.jdbc.internal.io.input.PacketInputStream;
import org.mariadb.jdbc.internal.io.input.StandardPacketInputStream;
import org.mariadb.jdbc.internal.io.output.CompressPacketOutputStream;
import org.mariadb.jdbc.internal.io.output.PacketOutputStream;
import org.mariadb.jdbc.internal.io.output.StandardPacketOutputStream;
import org.mariadb.jdbc.internal.logging.Logger;
import org.mariadb.jdbc.internal.logging.LoggerFactory;
import org.mariadb.jdbc.internal.protocol.authentication.AuthenticationProviderHolder;
import org.mariadb.jdbc.internal.protocol.authentication.DefaultAuthenticationProvider;
import org.mariadb.jdbc.internal.protocol.tls.MariaDbX509KeyManager;
import org.mariadb.jdbc.internal.protocol.tls.MariaDbX509TrustManager;
import org.mariadb.jdbc.internal.util.Options;
import org.mariadb.jdbc.internal.util.ServerPrepareStatementCache;
import org.mariadb.jdbc.internal.util.Utils;
import org.mariadb.jdbc.internal.util.constant.HaMode;
import org.mariadb.jdbc.internal.util.constant.ParameterConstant;
import org.mariadb.jdbc.internal.util.constant.ServerStatus;

import javax.net.ssl.*;
import java.io.FileInputStream;
import java.io.FileNotFoundException;
import java.io.IOException;
import java.io.InputStream;
import java.net.InetSocketAddress;
import java.net.Socket;
import java.net.SocketException;
import java.net.URL;
import java.nio.charset.Charset;
import java.security.GeneralSecurityException;
import java.security.KeyManagementException;
import java.security.KeyStore;
import java.security.NoSuchAlgorithmException;
import java.sql.ResultSet;
import java.sql.SQLException;
import java.util.*;
import java.util.concurrent.locks.ReentrantLock;

import static org.mariadb.jdbc.internal.com.Packet.*;
import static org.mariadb.jdbc.internal.util.SqlStates.CONNECTION_EXCEPTION;

public abstract class AbstractConnectProtocol implements Protocol {
    public static final byte[] SESSION_QUERY = ("SELECT @@max_allowed_packet,"
            + "@@system_time_zone,"
            + "@@time_zone,"
            + "@@sql_mode,"
            + "@@auto_increment_increment").getBytes(Buffer.UTF_8);
    public static final byte[] IS_MASTER_QUERY = "show global variables like 'innodb_read_only'".getBytes(Buffer.UTF_8);
    private static Logger logger = LoggerFactory.getLogger(AbstractConnectProtocol.class);
    protected final ReentrantLock lock;
    protected final UrlParser urlParser;
    protected final Options options;
    private final String username;
    private final String password;
    public boolean hasWarnings = false;
    public Results activeStreamingResult = null;
    public int dataTypeMappingFlags;
    public short serverStatus;
    protected int autoIncrementIncrement;
    protected Socket socket;
    protected PacketOutputStream writer;
    protected boolean readOnly = false;
    protected PacketInputStream reader;
    protected HostAddress currentHost;
    protected FailoverProxy proxy;
    protected volatile boolean connected = false;
    protected boolean explicitClosed = false;
    protected String database;
    protected long serverThreadId;
    protected ServerPrepareStatementCache serverPrepareStatementCache;
    protected boolean eofDeprecated = false;
    protected long serverCapabilities;
    private boolean hostFailed;
    private String serverVersion;
    private boolean serverMariaDb;
    private int majorVersion;
    private int minorVersion;
    private int patchVersion;
    private Map<String, String> serverData;
    private TimeZone timeZone;
    private LruTraceCache traceCache;

    /**
     * Get a protocol instance.
     *
     * @param urlParser connection URL infos
     * @param lock      the lock for thread synchronisation
     */

    public AbstractConnectProtocol(final UrlParser urlParser, final ReentrantLock lock) {
        urlParser.auroraPipelineQuirks();
        this.lock = lock;
        this.urlParser = urlParser;
        this.options = this.urlParser.getOptions();
        this.database = (urlParser.getDatabase() == null ? "" : urlParser.getDatabase());
        this.username = (urlParser.getUsername() == null ? "" : urlParser.getUsername());
        this.password = (urlParser.getPassword() == null ? "" : urlParser.getPassword());
        if (options.cachePrepStmts) {
            serverPrepareStatementCache = ServerPrepareStatementCache.newInstance(options.prepStmtCacheSize, this);
        }

        setDataTypeMappingFlags();
    }

    protected static void close(PacketInputStream packetInputStream, PacketOutputStream packetOutputStream, Socket socket) throws SQLException {
        SendClosePacket closePacket = new SendClosePacket();
        try {
            try {
                closePacket.send(packetOutputStream);
                socket.shutdownOutput();
                socket.setSoTimeout(3);
                InputStream is = socket.getInputStream();
                while (is.read() != -1) {
                }
            } catch (Throwable t) {
                //eat exception
            }
            packetOutputStream.close();
            packetInputStream.close();
        } catch (IOException e) {
            throw new SQLException("Could not close connection: " + e.getMessage(), CONNECTION_EXCEPTION.getSqlState(), e);
        } finally {
            try {
                socket.close();
            } catch (IOException e) {
                //socket closed, if any error, so not throwing error
            }
        }
    }

    /**
     * Closes socket and stream readers/writers Attempts graceful shutdown.
     */
    public void close() {
        if (lock != null) lock.lock();
        this.connected = false;
        try {
            /* If a streaming result set is open, close it.*/
            skip();
        } catch (Exception e) {
            /* eat exception */
        }
        try {
            if (options.cachePrepStmts) {
                serverPrepareStatementCache.clear();
            }
            close(reader, writer, socket);
        } catch (Exception e) {
            // socket is closed, so it is ok to ignore exception
        } finally {
            if (lock != null) lock.unlock();
        }

        if (options.enablePacketDebug) {
            if (traceCache != null) traceCache.clearMemory();
            traceCache = null;
        }
    }

    /**
     * Skip packets not read that are not needed.
     * Packets are read according to needs.
     * If some data have not been read before next execution, skip it.
     * <p>
     * <i>Lock must be set before using this method</i>
     *
     * @throws SQLException exception
     */
    public void skip() throws SQLException {
        if (activeStreamingResult != null) {
            activeStreamingResult.loadFully(true, this);
            activeStreamingResult = null;
        }
    }

    public void setServerStatus(short serverStatus) {
        this.serverStatus = serverStatus;
    }

    public void removeHasMoreResults() {
        if (hasMoreResults()) this.serverStatus = (short) (serverStatus ^ ServerStatus.MORE_RESULTS_EXISTS);
    }

    private SSLSocketFactory getSslSocketFactory() throws SQLException {
        if (!options.trustServerCertificate
                && options.serverSslCert == null
                && options.trustStore == null
                && options.keyStore == null) {
            return (SSLSocketFactory) SSLSocketFactory.getDefault();
        }

        TrustManager[] trustManager = null;
        KeyManager[] keyManager = null;

        if (options.trustServerCertificate || options.serverSslCert != null || options.trustStore != null) {
            trustManager = new X509TrustManager[]{new MariaDbX509TrustManager(options)};
        }

        if (options.keyStore != null) {
            keyManager = new KeyManager[]{loadClientCerts(options.keyStore, options.keyStorePassword, options.keyPassword)};
        } else {
            String keyStore = System.getProperty("javax.net.ssl.keyStore");
            String keyStorePassword = System.getProperty("javax.net.ssl.keyStorePassword");
            if (keyStore != null) {
                try {
                    keyManager = new KeyManager[]{loadClientCerts(keyStore, keyStorePassword, keyStorePassword)};
                } catch (SQLException queryException) {
                    keyManager = null;
                    logger.error("Error loading keymanager from system properties", queryException);
                }
            }
        }

        try {
            SSLContext sslContext = SSLContext.getInstance("TLS");
            sslContext.init(keyManager, trustManager, null);
            return sslContext.getSocketFactory();
        } catch (KeyManagementException keyManagementEx) {
            throw new SQLException("Could not initialize SSL context", CONNECTION_EXCEPTION.getSqlState(), keyManagementEx);
        } catch (NoSuchAlgorithmException noSuchAlgorithmEx) {
            throw new SQLException("SSLContext TLS Algorithm not unknown", CONNECTION_EXCEPTION.getSqlState(), noSuchAlgorithmEx);
        }

    }

    private KeyManager loadClientCerts(String keyStoreUrl, String keyStorePassword, String keyPassword) throws SQLException {
        InputStream inStream = null;
        try {

            char[] keyStorePasswordChars = keyStorePassword == null ? null : keyStorePassword.toCharArray();

            try {
                inStream = new URL(keyStoreUrl).openStream();
            } catch (IOException ioexception) {
                inStream = new FileInputStream(keyStoreUrl);
            }

            KeyStore ks = KeyStore.getInstance(KeyStore.getDefaultType());
            ks.load(inStream, keyStorePasswordChars);
            char[] keyStoreChars = (keyPassword == null) ? keyStorePasswordChars : keyPassword.toCharArray();
            return new MariaDbX509KeyManager(ks, keyStoreChars);
        } catch (GeneralSecurityException generalSecurityEx) {
            throw new SQLException("Failed to create keyStore instance", CONNECTION_EXCEPTION.getSqlState(), generalSecurityEx);
        } catch (FileNotFoundException fileNotFoundEx) {
            throw new SQLException("Failed to find keyStore file. Option keyStore=" + keyStoreUrl,
                    CONNECTION_EXCEPTION.getSqlState(), fileNotFoundEx);
        } catch (IOException ioEx) {
            throw new SQLException("Failed to read keyStore file. Option keyStore=" + keyStoreUrl,
                    CONNECTION_EXCEPTION.getSqlState(), ioEx);
        } finally {
            try {
                if (inStream != null) inStream.close();
            } catch (IOException ioEx) {
                //ignore error
            }
        }

    }

    /**
     * InitializeSocketOption.
     */
    private void initializeSocketOption() {
        try {
            if (!options.tcpNoDelay) {
                socket.setTcpNoDelay(options.tcpNoDelay);
            } else {
                socket.setTcpNoDelay(true);
            }

            if (options.tcpKeepAlive) {
                socket.setKeepAlive(true);
            }
            if (options.tcpRcvBuf != null) {
                socket.setReceiveBufferSize(options.tcpRcvBuf);
            }
            if (options.tcpSndBuf != null) {
                socket.setSendBufferSize(options.tcpSndBuf);
            }
            if (options.tcpAbortiveClose) {
                socket.setSoLinger(true, 0);
            }
        } catch (Exception e) {
            logger.debug("Failed to set socket option", e);
        }
    }

    /**
     * Connect to currentHost.
     *
     * @throws SQLException exception
     */
    public void connect() throws SQLException {
        if (!isClosed()) close();

        try {
            connect((currentHost != null) ? currentHost.host : null,
                    (currentHost != null) ? currentHost.port : 3306);
            return;
        } catch (SQLException sqle) {
            throw sqle;
        } catch (IOException e) {
<<<<<<< HEAD
            throw new SQLException("Could not connect to " + currentHost + ". " + e.getMessage() + getTraces(), CONNECTION_EXCEPTION.getSqlState(), e);
=======
            throw new SQLException("Could not connect to " + currentHost + ". " + e.getMessage() + getTraces(),
                    CONNECTION_EXCEPTION.getSqlState(), e);
>>>>>>> 39d3a82e
        }
    }

    /**
     * Connect the client and perform handshake.
     *
     * @param host host
     * @param port port
     * @throws SQLException handshake error, e.g wrong user or password
     * @throws IOException  connection error (host/port not available)
     */
    private void connect(String host, int port) throws SQLException, IOException {
        try {
            socket = Utils.createSocket(urlParser, host);

            initializeSocketOption();

            // Bind the socket to a particular interface if the connection property
            // localSocketAddress has been defined.
            if (options.localSocketAddress != null) {
                InetSocketAddress localAddress = new InetSocketAddress(options.localSocketAddress, 0);
                socket.bind(localAddress);
            }

            if (!socket.isConnected()) {
                InetSocketAddress sockAddr = urlParser.getOptions().pipe == null ? new InetSocketAddress(host, port) : null;
                if (options.connectTimeout != null) {
                    socket.connect(sockAddr, options.connectTimeout);
                } else {
                    socket.connect(sockAddr);
                }
            }


            handleConnectionPhases();

            connected = true;
            serverData = new TreeMap<String, String>();

            if (options.useCompression) {
                writer = new CompressPacketOutputStream(writer.getOutputStream(), options.maxQuerySizeToLog);
                reader = new DecompressPacketInputStream(((StandardPacketInputStream) reader).getBufferedInputStream(), options.maxQuerySizeToLog);
                if (options.enablePacketDebug) {
                    writer.setTraceCache(traceCache);
                    reader.setTraceCache(traceCache);
                }
            }

            if (options.usePipelineAuth && !options.createDatabaseIfNotExist) {
                try {
                    sendPipelineAdditionalData();
                    readPipelineAdditionalData();
                } catch (SQLException sqle) {
                    //in case pipeline is not supported
                    //(proxy flush socket after reading first packet)
                    additionalData();
                }
            } else additionalData();

            writer.setMaxAllowedPacket(Integer.parseInt(serverData.get("max_allowed_packet")));
            autoIncrementIncrement = Integer.parseInt(serverData.get("auto_increment_increment"));

            loadCalendar();

            // Extract socketTimeout URL parameter
            if (options.socketTimeout != null) socket.setSoTimeout(options.socketTimeout);

            reader.setServerThreadId(this.serverThreadId, isMasterConnection());
            writer.setServerThreadId(this.serverThreadId, isMasterConnection());

            serverData = null;
            activeStreamingResult = null;
            hostFailed = false;
        } catch (IOException ioException) {
            ensureClosingSocketOnException();
            throw ioException;
        } catch (SQLException sqlException) {
            ensureClosingSocketOnException();
            throw sqlException;
        }
    }

    /**
     * Send all additional needed values.
     * Command are send one after the other, assuming that command are less than 65k
     * (minimum hosts TCP/IP buffer size)
     *
     * @throws IOException  if socket exception occur
     * @throws SQLException if query exception occur
     */
    private void sendPipelineAdditionalData() throws IOException, SQLException {
        sendSessionInfos();
        sendRequestSessionVariables();
        //for aurora, check that connection is master
        sendPipelineCheckMaster();
    }

    private void sendSessionInfos() throws IOException {
        // In JDBC, connection must start in autocommit mode
        // [CONJ-269] we cannot rely on serverStatus & ServerStatus.AUTOCOMMIT before this command to avoid this command.
        // if autocommit=0 is set on server configuration, DB always send Autocommit on serverStatus flag
        // after setting autocommit, we can rely on serverStatus value
        StringBuilder sessionOption = new StringBuilder("autocommit=1");
        if ((serverCapabilities & MariaDbServerCapabilities.CLIENT_SESSION_TRACK) != 0) {
            sessionOption.append(", session_track_schema=1");
            if (options.rewriteBatchedStatements) {
                sessionOption.append(", session_track_system_variables='auto_increment_increment' ");
            }
        }

        if (options.jdbcCompliantTruncation) {
            sessionOption.append(", sql_mode = concat(@@sql_mode,',STRICT_TRANS_TABLES')");
        }

        if (options.sessionVariables != null && !options.sessionVariables.isEmpty()) {
            sessionOption.append("," + Utils.parseSessionVariables(options.sessionVariables));
        }

        writer.startPacket(0);
        writer.write(COM_QUERY);
        writer.write("set " + sessionOption.toString());
        writer.flush();
    }

    private void sendRequestSessionVariables() throws IOException {
        writer.startPacket(0);
        writer.write(COM_QUERY);
        writer.write(SESSION_QUERY);
        writer.flush();
    }

    private void readRequestSessionVariables() throws IOException, SQLException {
        Results results = new Results();
        getResult(results);

        results.commandEnd();
        ResultSet resultSet = results.getResultSet();
        if (resultSet != null) {
            resultSet.next();

            serverData.put("max_allowed_packet", resultSet.getString(1));
            serverData.put("system_time_zone", resultSet.getString(2));
            serverData.put("time_zone", resultSet.getString(3));
            serverData.put("sql_mode", resultSet.getString(4));
            serverData.put("auto_increment_increment", resultSet.getString(5));

        } else {
            throw new SQLException("Error reading SessionVariables results. Socket is connected ? "
                    + socket.isConnected());
        }
    }

    private void sendCreateDatabaseIfNotExist(String quotedDb) throws IOException {
        writer.startPacket(0);
        writer.write(COM_QUERY);
        writer.write("CREATE DATABASE IF NOT EXISTS " + quotedDb);
        writer.flush();
    }

    private void sendUseDatabaseIfNotExist(String quotedDb) throws IOException {
        writer.startPacket(0);
        writer.write(COM_QUERY);
        writer.write("USE " + quotedDb);
        writer.flush();
    }

    private void readPipelineAdditionalData() throws IOException, SQLException {

        SQLException resultingException = null;
        //read set session OKPacket
        try {
            getResult(new Results());
        } catch (SQLException sqlException) {
            //must read all results, will be thrown only when all results are read.
            resultingException = sqlException;
        }

        boolean sessionDataRead;
        try {
            readRequestSessionVariables();
            sessionDataRead = true;
        } catch (SQLException sqlException) {
            if (resultingException == null) {
                resultingException = new SQLException("could not load system variables",
                        CONNECTION_EXCEPTION.getSqlState(), sqlException);
            }
            sessionDataRead = false;
        }

        try {
            readPipelineCheckMaster();
        } catch (SQLException sqlException) {
            if (resultingException == null) {
                resultingException = new SQLException("could not identified if server is master",
                        CONNECTION_EXCEPTION.getSqlState(), sqlException);
            }
        }

        if (resultingException != null) throw resultingException;
        connected = true;

        if (!sessionDataRead) {
            //fallback in case of galera non primary nodes that permit only show / set command,
            //not SELECT when not part of quorum
            requestSessionDataWithShow();
        }
    }

    private void requestSessionDataWithShow() throws IOException, SQLException {
        try {
            Results results = new Results();
            executeQuery(true, results, "SHOW VARIABLES WHERE Variable_name in ("
                    + "'max_allowed_packet',"
                    + "'system_time_zone',"
                    + "'time_zone',"
                    + "'sql_mode',"
                    + "'auto_increment_increment')");
            results.commandEnd();
            ResultSet resultSet = results.getResultSet();

            while (resultSet.next()) {
                if (logger.isDebugEnabled()) {
                    logger.debug("server data " + resultSet.getString(1)
                            + " : " + resultSet.getString(2));
                }
                serverData.put(resultSet.getString(1), resultSet.getString(2));
            }
        } catch (SQLException sqlee) {
            throw new SQLException("could not load system variables", CONNECTION_EXCEPTION.getSqlState(), sqlee);
        }
    }

    private void additionalData() throws IOException, SQLException {

        sendSessionInfos();
        getResult(new Results());

        try {
            sendRequestSessionVariables();
            readRequestSessionVariables();
        } catch (SQLException sqlException) {
            requestSessionDataWithShow();
        }

        //for aurora, check that connection is master
        sendPipelineCheckMaster();
        readPipelineCheckMaster();

        if (options.createDatabaseIfNotExist) {
            // Try to create the database if it does not exist
            String quotedDb = MariaDbConnection.quoteIdentifier(this.database);
            sendCreateDatabaseIfNotExist(quotedDb);
            getResult(new Results());

            sendUseDatabaseIfNotExist(quotedDb);
            getResult(new Results());
        }
    }

    private void ensureClosingSocketOnException() {
        if (socket != null) {
            try {
                socket.close();
            } catch (IOException ioe) {
                //eat exception
            }
        }
    }

    /**
     * Is the connection closed.
     *
     * @return true if the connection is closed
     */
    public boolean isClosed() {
        return !this.connected;
    }

    private void handleConnectionPhases() throws SQLException {
        try {
            reader = new StandardPacketInputStream(socket.getInputStream(), options.maxQuerySizeToLog);
            writer = new StandardPacketOutputStream(socket.getOutputStream(), options.maxQuerySizeToLog);

            if (options.enablePacketDebug) {
                traceCache = new LruTraceCache();
                writer.setTraceCache(traceCache);
                reader.setTraceCache(traceCache);
            }

            final ReadInitialHandShakePacket greetingPacket = new ReadInitialHandShakePacket(reader);
            this.serverThreadId = greetingPacket.getServerThreadId();
            reader.setServerThreadId(this.serverThreadId, null);
            writer.setServerThreadId(this.serverThreadId, null);

            this.serverVersion = greetingPacket.getServerVersion();
            this.serverMariaDb = greetingPacket.isServerMariaDb();
            this.serverCapabilities = greetingPacket.getServerCapabilities();

            byte exchangeCharset = decideLanguage(greetingPacket.getServerLanguage());
            parseVersion();
            long clientCapabilities = initializeClientCapabilities(serverCapabilities);

            byte packetSeq = 1;
            if (options.useSsl && (greetingPacket.getServerCapabilities() & MariaDbServerCapabilities.SSL) != 0) {
                clientCapabilities |= MariaDbServerCapabilities.SSL;
                SendSslConnectionRequestPacket amcap = new SendSslConnectionRequestPacket(clientCapabilities, exchangeCharset);
                amcap.send(writer);

                SSLSocketFactory sslSocketFactory = getSslSocketFactory();
                SSLSocket sslSocket = (SSLSocket) sslSocketFactory.createSocket(socket,
                        socket.getInetAddress().getHostAddress(), socket.getPort(), true);

                enabledSslProtocolSuites(sslSocket);
                enabledSslCipherSuites(sslSocket);

                sslSocket.setUseClientMode(true);
                sslSocket.startHandshake();
                socket = sslSocket;
                writer = new StandardPacketOutputStream(socket.getOutputStream(), options.maxQuerySizeToLog);
                reader = new StandardPacketInputStream(socket.getInputStream(), options.maxQuerySizeToLog);

                if (options.enablePacketDebug) {
                    writer.setTraceCache(traceCache);
                    reader.setTraceCache(traceCache);
                }
                packetSeq++;
            } else if (options.useSsl) {
                throw new SQLException("Trying to connect with ssl, but ssl not enabled in the server");
            }

            authentication(exchangeCharset, clientCapabilities, greetingPacket.getSeed(), packetSeq,
                    greetingPacket.getPluginName());

        } catch (IOException e) {
            if (reader != null) {
                try {
                    reader.close();
                } catch (IOException ee) {
                    //eat exception
                }
            }
            throw new SQLException("Could not connect to " + currentHost.host + ":" + currentHost.port + ": " + e.getMessage(),
                    CONNECTION_EXCEPTION.getSqlState(), e);
        }
    }

    private void authentication(byte exchangeCharset, long clientCapabilities, byte[] seed, byte packetSeq, String plugin)
            throws SQLException, IOException {

        //send handshake response
        SendHandshakeResponsePacket.send(writer, this.username,
                this.password,
                database,
                clientCapabilities,
                serverCapabilities,
                exchangeCharset,
                seed,
                packetSeq,
                plugin,
                options);

        Buffer buffer = reader.getPacket(false);

        if ((buffer.getByteAt(0) & 0xFF) == 0xFE) {

            writer.permitTrace(false);
            InterfaceAuthSwitchSendResponsePacket interfaceSendPacket;
            if ((serverCapabilities & MariaDbServerCapabilities.PLUGIN_AUTH) != 0) {
                buffer.readByte();
                byte[] authData;
                if (buffer.remaining() > 0) {
                    //AuthSwitchRequest packet.
                    plugin = buffer.readStringNullEnd(Charset.forName("ASCII"));
                    authData = buffer.readRawBytes(buffer.remaining());
                } else {
                    //OldAuthSwitchRequest
                    plugin = DefaultAuthenticationProvider.MYSQL_OLD_PASSWORD;
                    authData = Utils.copyWithLength(seed, 8);
                }

                //Authentication according to plugin.
                //see AuthenticationProviderHolder for implement other plugin
                interfaceSendPacket = AuthenticationProviderHolder.getAuthenticationProvider()
                        .processAuthPlugin(reader, plugin, password, authData, reader.getLastPacketSeq() + 1,
                                options.passwordCharacterEncoding);
            } else {
                interfaceSendPacket = new SendOldPasswordAuthPacket(this.password, Utils.copyWithLength(seed, 8),
                        reader.getLastPacketSeq() + 1, options.passwordCharacterEncoding);
            }
            interfaceSendPacket.send(writer);
            interfaceSendPacket.handleResultPacket(reader);

        } else {
            if (buffer.getByteAt(0) == ERROR) {
                ErrorPacket errorPacket = new ErrorPacket(buffer);
                if (password != null && !password.isEmpty() && errorPacket.getErrorNumber() == 1045 && "28000".equals(errorPacket.getSqlState())) {
                    //Access denied
                    throw new SQLException("Could not connect: " + errorPacket.getMessage()
                            + "\nCurrent charset is " + Charset.defaultCharset().displayName()
                            + ". If password has been set using other charset, consider "
                            + "using option 'passwordCharacterEncoding'",
                            errorPacket.getSqlState(), errorPacket.getErrorNumber());
                }
                throw new SQLException("Could not connect: " + errorPacket.getMessage(), errorPacket.getSqlState(), errorPacket.getErrorNumber());
            }
            serverStatus = new OkPacket(buffer).getServerStatus();
        }

        writer.permitTrace(true);

    }

    private long initializeClientCapabilities(long serverCapabilities) {
        long capabilities = MariaDbServerCapabilities.IGNORE_SPACE
                | MariaDbServerCapabilities.CLIENT_PROTOCOL_41
                | MariaDbServerCapabilities.TRANSACTIONS
                | MariaDbServerCapabilities.SECURE_CONNECTION
                | MariaDbServerCapabilities.LOCAL_FILES
                | MariaDbServerCapabilities.MULTI_RESULTS
                | MariaDbServerCapabilities.PS_MULTI_RESULTS
                | MariaDbServerCapabilities.FOUND_ROWS
                | MariaDbServerCapabilities.PLUGIN_AUTH
                | MariaDbServerCapabilities.CONNECT_ATTRS
                | MariaDbServerCapabilities.PLUGIN_AUTH_LENENC_CLIENT_DATA
                | MariaDbServerCapabilities.CLIENT_SESSION_TRACK;

        if (options.allowMultiQueries || (options.rewriteBatchedStatements)) {
            capabilities |= MariaDbServerCapabilities.MULTI_STATEMENTS;
        }

        if ((serverCapabilities & MariaDbServerCapabilities.CLIENT_DEPRECATE_EOF) != 0) {
            capabilities |= MariaDbServerCapabilities.CLIENT_DEPRECATE_EOF;
            eofDeprecated = true;
        }

        if (options.useCompression) {
            if ((serverCapabilities & MariaDbServerCapabilities.COMPRESS) == 0) {
                //ensure that server has compress capacity - MaxScale doesn't
                options.useCompression = false;
            } else {
                capabilities |= MariaDbServerCapabilities.COMPRESS;
            }
        }

        if (options.interactiveClient) {
            capabilities |= MariaDbServerCapabilities.CLIENT_INTERACTIVE;
        }

        // If a database is given, but createDatabaseIfNotExist is not defined or is false,
        // then just try to connect to the given database
        if (database != null && !options.createDatabaseIfNotExist) {
            capabilities |= MariaDbServerCapabilities.CONNECT_WITH_DB;
        }
        return capabilities;
    }

    private void loadCalendar() throws SQLException {
        if (options.useLegacyDatetimeCode) {
            //legacy use client timezone
            timeZone = Calendar.getInstance().getTimeZone();
        } else {
            //use server time zone
            String tz = null;
            if (options.serverTimezone != null) {
                tz = options.serverTimezone;
            }

            if (tz == null) {
                tz = serverData.get("time_zone");
                if ("SYSTEM".equals(tz)) {
                    tz = serverData.get("system_time_zone");
                }
            }
            //handle custom timezone id
            if (tz != null && tz.length() >= 2
                    && (tz.startsWith("+") || tz.startsWith("-"))
                    && Character.isDigit(tz.charAt(1))) {
                tz = "GMT" + tz;
            }

            try {
                timeZone = Utils.getTimeZone(tz);
            } catch (SQLException e) {
                if (options.serverTimezone != null) {
                    throw new SQLException("The server time_zone '" + tz + "' defined in the 'serverTimezone' parameter cannot be parsed "
                            + "by java TimeZone implementation. See java.util.TimeZone#getAvailableIDs() for available TimeZone, depending on your "
                            + "JRE implementation.", "01S00");
                } else {
                    throw new SQLException("The server time_zone '" + tz + "' cannot be parsed. The server time zone must defined in the "
                            + "jdbc url string with the 'serverTimezone' parameter (or server time zone must be defined explicitly with "
                            + "sessionVariables=time_zone='Canada/Atlantic' for example).  See "
                            + "java.util.TimeZone#getAvailableIDs() for available TimeZone, depending on your JRE implementation.", "01S00");
                }
            }
        }

    }

    public String getServerData(String code) {
        return serverData.get(code);
    }

    /**
     * Check that current connection is a master connection (not read-only)
     *
     * @return true if master
     * @throws SQLException if requesting infos for server fail.
     */
    public boolean checkIfMaster() throws SQLException {
        return isMasterConnection();
    }

    private boolean isServerLanguageUtf8mb4(byte serverLanguage) {
        Byte[] utf8mb4Languages = {
                (byte) 45, (byte) 46, (byte) 224, (byte) 225, (byte) 226, (byte) 227, (byte) 228,
                (byte) 229, (byte) 230, (byte) 231, (byte) 232, (byte) 233, (byte) 234, (byte) 235,
                (byte) 236, (byte) 237, (byte) 238, (byte) 239, (byte) 240, (byte) 241, (byte) 242,
                (byte) 243, (byte) 245, (byte) 246, (byte) 247
        };
        return Arrays.asList(utf8mb4Languages).contains(serverLanguage);
    }

    private byte decideLanguage(byte serverLanguage) {
        //force UTF8mb4 if possible, UTF8 if not.
        byte result = (isServerLanguageUtf8mb4(serverLanguage) ? serverLanguage : 33);
        return result;
    }

    /**
     * Check that next read packet is a End-of-file packet.
     *
     * @throws SQLException if not a End-of-file packet
     * @throws IOException  if connection error occur
     */
    public void readEofPacket() throws SQLException, IOException {
        Buffer buffer = reader.getPacket(true);
        switch (buffer.getByteAt(0)) {
            case EOF:
                buffer.skipByte();
                this.hasWarnings = buffer.readShort() > 0;
                this.serverStatus = buffer.readShort();
                break;

            case ERROR:
                ErrorPacket ep = new ErrorPacket(buffer);
                throw new SQLException("Could not connect: " + ep.getMessage(), ep.getSqlState(), ep.getErrorNumber());

            default:
                throw new SQLException("Unexpected packet type " + buffer.getByteAt(0)
                        + " instead of EOF");
        }
    }

    /**
     * Check that next read packet is a End-of-file packet.
     *
     * @throws SQLException if not a End-of-file packet
     * @throws IOException  if connection error occur
     */
    public void skipEofPacket() throws SQLException, IOException {
        Buffer buffer = reader.getPacket(true);
        switch (buffer.getByteAt(0)) {
            case EOF:
                break;

            case ERROR:
                ErrorPacket ep = new ErrorPacket(buffer);
                throw new SQLException("Could not connect: " + ep.getMessage(), ep.getSqlState(), ep.getErrorNumber());

            default:
                throw new SQLException("Unexpected packet type " + buffer.getByteAt(0)
                        + " instead of EOF");
        }
    }

    public void setHostFailedWithoutProxy() {
        hostFailed = true;
        close();
    }

    public UrlParser getUrlParser() {
        return urlParser;
    }

    /**
     * Indicate if current protocol is a master protocol.
     *
     * @return is master flag
     */
    public boolean isMasterConnection() {
        return currentHost == null ? true : ParameterConstant.TYPE_MASTER.equals(currentHost.type);
    }

    /**
     * Send query to identify if server is master.
     *
     * @throws IOException in case of socket error.
     */
    public void sendPipelineCheckMaster() throws IOException {
        if (urlParser.getHaMode() == HaMode.AURORA) {
            writer.startPacket(0);
            writer.write(COM_QUERY);
            writer.write(IS_MASTER_QUERY);
            writer.flush();
        }
    }

    public void readPipelineCheckMaster() throws IOException, SQLException {
        //nothing if not aurora
    }

    public boolean mustBeMasterConnection() {
        return true;
    }

    public boolean noBackslashEscapes() {
        return ((serverStatus & ServerStatus.NO_BACKSLASH_ESCAPES) != 0);
    }

    /**
     * Connect without proxy. (use basic failover implementation)
     *
     * @throws SQLException exception
     */
    public void connectWithoutProxy() throws SQLException {
        if (!isClosed()) {
            close();
        }
        Random rand = new Random();
        List<HostAddress> addrs = urlParser.getHostAddresses();
        List<HostAddress> hosts = new LinkedList<HostAddress>(addrs);

        //CONJ-293 : handle name-pipe without host
        if (hosts.isEmpty() && options.pipe != null) {
            try {
                connect(null, 0);
                return;
            } catch (SQLException sqle) {
                throw sqle;
            } catch (IOException e) {
                if (hosts.isEmpty()) {
                    throw new SQLException("Could not connect to named pipe '" + options.pipe + "' : "
                            + e.getMessage() + getTraces(), CONNECTION_EXCEPTION.getSqlState(), e);
                }
            }
        }

        // There could be several addresses given in the URL spec, try all of them, and throw exception if all hosts
        // fail.
        while (!hosts.isEmpty()) {
            if (urlParser.getHaMode().equals(HaMode.LOADBALANCE)) {
                currentHost = hosts.get(rand.nextInt(hosts.size()));
            } else {
                currentHost = hosts.get(0);
            }
            hosts.remove(currentHost);

            try {
                connect(currentHost.host, currentHost.port);
                return;
            } catch (SQLException sqle) {
                throw sqle;
            } catch (IOException e) {
                if (hosts.isEmpty()) {
                    throw new SQLException("Could not connect to " + HostAddress.toString(addrs) + " : " + e.getMessage() + getTraces(),
                            CONNECTION_EXCEPTION.getSqlState(), e);
                }
            }
        }
    }

    public boolean shouldReconnectWithoutProxy() {
        return (!((serverStatus & ServerStatus.IN_TRANSACTION) != 0) && hostFailed && urlParser.getOptions().autoReconnect);
    }

    public String getServerVersion() {
        return serverVersion;
    }

    public boolean getReadonly() {
        return readOnly;
    }

    public void setReadonly(final boolean readOnly) {
        this.readOnly = readOnly;
    }

    public HostAddress getHostAddress() {
        return currentHost;
    }

    public void setHostAddress(HostAddress host) {
        this.currentHost = host;
        this.readOnly = ParameterConstant.TYPE_SLAVE.equals(this.currentHost.type);
    }

    public String getHost() {
        return (currentHost == null) ? null : currentHost.host;
    }

    public FailoverProxy getProxy() {
        return proxy;
    }

    public void setProxy(FailoverProxy proxy) {
        this.proxy = proxy;
    }

    public int getPort() {
        return (currentHost == null) ? 3306 : currentHost.port;
    }

    public String getDatabase() {
        return database;
    }

    public String getUsername() {
        return username;
    }

    public String getPassword() {
        return password;
    }

    private void parseVersion() {
        String[] versionArray = serverVersion.split("[^0-9]");
        if (versionArray.length > 0) {
            majorVersion = Integer.parseInt(versionArray[0]);
        }
        if (versionArray.length > 1) {
            minorVersion = Integer.parseInt(versionArray[1]);
        }
        if (versionArray.length > 2) {
            patchVersion = Integer.parseInt(versionArray[2]);
        }
    }

    public int getMajorServerVersion() {
        return majorVersion;

    }

    public int getMinorServerVersion() {
        return minorVersion;
    }

    /**
     * Return possible protocols : values of option enabledSslProtocolSuites is set, or default to "TLSv1,TLSv1.1".
     * MariaDB versions &ge; 10.0.15 and &ge; 5.5.41 supports TLSv1.2 if compiled with openSSL (default).
     * MySQL community versions &ge; 5.7.10 is compile with yaSSL, so max TLS is TLSv1.1.
     *
     * @param sslSocket current sslSocket
     * @throws SQLException if protocol isn't a supported protocol
     */
    protected void enabledSslProtocolSuites(SSLSocket sslSocket) throws SQLException {
        if (options.enabledSslProtocolSuites == null) {
            sslSocket.setEnabledProtocols(new String[]{"TLSv1", "TLSv1.1"});
        } else {
            List<String> possibleProtocols = Arrays.asList(sslSocket.getSupportedProtocols());
            String[] protocols = options.enabledSslProtocolSuites.split("[,;\\s]+");
            for (String protocol : protocols) {
                if (!possibleProtocols.contains(protocol)) {
                    throw new SQLException("Unsupported SSL protocol '" + protocol + "'. Supported protocols : "
                            + possibleProtocols.toString().replace("[", "").replace("]", ""));
                }
            }
            sslSocket.setEnabledProtocols(protocols);
        }
    }

    /**
     * Set ssl socket cipher according to options.
     *
     * @param sslSocket current ssl socket
     * @throws SQLException if a cipher isn't known
     */
    protected void enabledSslCipherSuites(SSLSocket sslSocket) throws SQLException {
        if (options.enabledSslCipherSuites != null) {
            List<String> possibleCiphers = Arrays.asList(sslSocket.getSupportedCipherSuites());
            String[] ciphers = options.enabledSslCipherSuites.split("[,;\\s]+");
            for (String cipher : ciphers) {
                if (!possibleCiphers.contains(cipher)) {
                    throw new SQLException("Unsupported SSL cipher '" + cipher + "'. Supported ciphers : "
                            + possibleCiphers.toString().replace("[", "").replace("]", ""));
                }
            }
            sslSocket.setEnabledCipherSuites(ciphers);
        }
    }

    /**
     * Utility method to check if database version is greater than parameters.
     *
     * @param major major version
     * @param minor minor version
     * @param patch patch version
     * @return true if version is greater than parameters
     */
    public boolean versionGreaterOrEqual(int major, int minor, int patch) {
        if (this.majorVersion > major) {
            return true;
        }
        if (this.majorVersion < major) {
            return false;
        }
        /*
         * Major versions are equal, compare minor versions
        */
        if (this.minorVersion > minor) {
            return true;
        }
        if (this.minorVersion < minor) {
            return false;
        }

        //Minor versions are equal, compare patch version.
        if (this.patchVersion > patch) {
            return true;
        }
        if (this.patchVersion < patch) {
            return false;
        }

        // Patch versions are equal => versions are equal.
        return true;
    }

    public boolean getPinGlobalTxToPhysicalConnection() {
        return this.options.pinGlobalTxToPhysicalConnection;
    }

    /**
     * Has warnings.
     *
     * @return true if as warnings.
     */
    public boolean hasWarnings() {
        lock.lock();
        try {
            return hasWarnings;
        } finally {
            lock.unlock();
        }
    }

    /**
     * Is connected.
     *
     * @return true if connected
     */
    public boolean isConnected() {
        lock.lock();
        try {
            return connected;
        } finally {
            lock.unlock();
        }
    }

    private void setDataTypeMappingFlags() {
        dataTypeMappingFlags = 0;
        if (options.tinyInt1isBit) {
            dataTypeMappingFlags |= SelectResultSet.TINYINT1_IS_BIT;
        }
        if (options.yearIsDateType) {
            dataTypeMappingFlags |= SelectResultSet.YEAR_IS_DATE_TYPE;
        }
    }

    public long getServerThreadId() {
        return serverThreadId;
    }

    public int getDataTypeMappingFlags() {
        return dataTypeMappingFlags;
    }

    public boolean isExplicitClosed() {
        return explicitClosed;
    }

    public TimeZone getTimeZone() {
        return timeZone;
    }

    public Options getOptions() {
        return options;
    }

    public void setHasWarnings(boolean hasWarnings) {
        this.hasWarnings = hasWarnings;
    }

    public Results getActiveStreamingResult() {
        return activeStreamingResult;
    }

    public void setActiveStreamingResult(Results activeStreamingResult) {
        this.activeStreamingResult = activeStreamingResult;
    }

    /**
     * Remove exception result and since totally fetched, set fetch size to 0.
     */
    public void removeActiveStreamingResult() {
        if (this.activeStreamingResult != null) {
            this.activeStreamingResult.removeFetchSize();
            this.activeStreamingResult = null;
        }
    }

    @Override
    public ReentrantLock getLock() {
        return lock;
    }

    @Override
    public boolean hasMoreResults() {
        return (serverStatus & ServerStatus.MORE_RESULTS_EXISTS) != 0;
    }

    public ServerPrepareStatementCache prepareStatementCache() {
        return serverPrepareStatementCache;
    }

    public abstract void executeQuery(final String sql) throws SQLException;

    /**
     * Change Socket TcpNoDelay option.
     *
     * @param setTcpNoDelay value to set.
     */
    public void changeSocketTcpNoDelay(boolean setTcpNoDelay) {
        try {
            socket.setTcpNoDelay(setTcpNoDelay);
        } catch (SocketException socketException) {
            //eat exception
        }
    }

    public void changeSocketSoTimeout(int setSoTimeout) throws SocketException {
        socket.setSoTimeout(setSoTimeout);
    }

    public boolean isServerMariaDb() {
        return serverMariaDb;
    }

    public PacketInputStream getReader() {
        return reader;
    }

    public PacketOutputStream getWriter() {
        return writer;
    }

    public boolean isEofDeprecated() {
        return eofDeprecated;
    }

    public boolean sessionStateAware() {
        return (serverCapabilities & MariaDbServerCapabilities.CLIENT_SESSION_TRACK) != 0;
    }

    public String getTraces() {
        if (options.enablePacketDebug && traceCache != null) return traceCache.printStack();
        return "";
    }
}<|MERGE_RESOLUTION|>--- conflicted
+++ resolved
@@ -367,12 +367,8 @@
         } catch (SQLException sqle) {
             throw sqle;
         } catch (IOException e) {
-<<<<<<< HEAD
-            throw new SQLException("Could not connect to " + currentHost + ". " + e.getMessage() + getTraces(), CONNECTION_EXCEPTION.getSqlState(), e);
-=======
             throw new SQLException("Could not connect to " + currentHost + ". " + e.getMessage() + getTraces(),
                     CONNECTION_EXCEPTION.getSqlState(), e);
->>>>>>> 39d3a82e
         }
     }
 
