/*
 *
 * MariaDB Client for Java
 *
 * Copyright (c) 2012-2014 Monty Program Ab.
 * Copyright (c) 2015-2017 MariaDB Ab.
 *
 * This library is free software; you can redistribute it and/or modify it under
 * the terms of the GNU Lesser General Public License as published by the Free
 * Software Foundation; either version 2.1 of the License, or (at your option)
 * any later version.
 *
 * This library is distributed in the hope that it will be useful, but
 * WITHOUT ANY WARRANTY; without even the implied warranty of MERCHANTABILITY or
 * FITNESS FOR A PARTICULAR PURPOSE.  See the GNU Lesser General Public License
 * for more details.
 *
 * You should have received a copy of the GNU Lesser General Public License along
 * with this library; if not, write to Monty Program Ab info@montyprogram.com.
 *
 * This particular MariaDB Client for Java file is work
 * derived from a Drizzle-JDBC. Drizzle-JDBC file which is covered by subject to
 * the following copyright and notice provisions:
 *
 * Copyright (c) 2009-2011, Marcus Eriksson
 *
 * Redistribution and use in source and binary forms, with or without modification,
 * are permitted provided that the following conditions are met:
 * Redistributions of source code must retain the above copyright notice, this list
 * of conditions and the following disclaimer.
 *
 * Redistributions in binary form must reproduce the above copyright notice, this
 * list of conditions and the following disclaimer in the documentation and/or
 * other materials provided with the distribution.
 *
 * Neither the name of the driver nor the names of its contributors may not be
 * used to endorse or promote products derived from this software without specific
 * prior written permission.
 *
 * THIS SOFTWARE IS PROVIDED BY THE COPYRIGHT HOLDERS  AND CONTRIBUTORS "AS IS"
 * AND ANY EXPRESS OR IMPLIED WARRANTIES, INCLUDING, BUT NOT LIMITED TO, THE IMPLIED
 * WARRANTIES OF MERCHANTABILITY AND FITNESS FOR A PARTICULAR PURPOSE ARE DISCLAIMED.
 * IN NO EVENT SHALL THE COPYRIGHT HOLDER OR CONTRIBUTORS BE LIABLE FOR ANY DIRECT,
 * INDIRECT, INCIDENTAL, SPECIAL, EXEMPLARY, OR CONSEQUENTIAL DAMAGES (INCLUDING, BUT
 * NOT LIMITED TO, PROCUREMENT OF SUBSTITUTE GOODS OR SERVICES; LOSS OF USE, DATA, OR
 * PROFITS; OR BUSINESS INTERRUPTION) HOWEVER CAUSED AND ON ANY THEORY OF LIABILITY,
 * WHETHER IN CONTRACT, STRICT LIABILITY, OR TORT (INCLUDING NEGLIGENCE OR OTHERWISE)
 * ARISING IN ANY WAY OUT OF THE USE OF THIS SOFTWARE, EVEN IF ADVISED OF THE POSSIBILITY
 * OF SUCH DAMAGE.
 *
 */


package org.mariadb.jdbc;

import org.mariadb.jdbc.internal.protocol.Protocol;
import org.mariadb.jdbc.internal.util.DefaultOptions;
import org.mariadb.jdbc.internal.util.Utils;
import org.mariadb.jdbc.internal.util.constant.HaMode;
import org.mariadb.jdbc.internal.util.exceptions.ExceptionMapper;

import javax.sql.*;
import java.io.PrintWriter;
import java.sql.Connection;
import java.sql.SQLException;
import java.sql.SQLFeatureNotSupportedException;
import java.util.ArrayList;
import java.util.concurrent.locks.ReentrantLock;
import java.util.logging.Logger;


public class MariaDbDataSource implements DataSource, ConnectionPoolDataSource, XADataSource {
    private final UrlParser urlParser;

    /**
     * Constructor.
     *
     * @param hostname hostname (ipv4, ipv6, dns name)
     * @param port     server port
     * @param database database name
     */
<<<<<<< HEAD
    public MariaDbDataSource(String hostname, int port, String database) throws SQLException {
        ArrayList<HostAddress> hostAddresses = new ArrayList<HostAddress>();
=======
    public MariaDbDataSource(String hostname, int port, String database) {
        ArrayList<HostAddress> hostAddresses = new ArrayList<>();
>>>>>>> 19091f7c
        hostAddresses.add(new HostAddress(hostname, port));
        urlParser = new UrlParser(database, hostAddresses, DefaultOptions.defaultValues(HaMode.NONE), HaMode.NONE);
    }

    public MariaDbDataSource(String url) throws SQLException {
        this.urlParser = UrlParser.parse(url);
    }

    /**
     * Default constructor. hostname will be localhost, port 3306.
     */
    public MariaDbDataSource() {
        ArrayList<HostAddress> hostAddresses = new ArrayList<HostAddress>();
        hostAddresses.add(new HostAddress("localhost", 3306));
        urlParser = new UrlParser("", hostAddresses, DefaultOptions.defaultValues(HaMode.NONE), HaMode.NONE);
    }

    /**
     * Gets the name of the database.
     *
     * @return the name of the database for this data source
     */
    public String getDatabaseName() {
        return (urlParser.getDatabase() != null) ? urlParser.getDatabase() : "";
    }

    /**
     * Sets the database name.
     *
     * @param dbName the name of the database
     */
    public void setDatabaseName(String dbName) {
        urlParser.setDatabase(dbName);
    }

    /**
     * Gets the username.
     *
     * @return the username to use when connecting to the database
     */
    public String getUser() {
        return urlParser.getUsername();
    }

    /**
     * Sets the username.
     *
     * @param userName the username
     */
    public void setUser(String userName) {
        urlParser.setUsername(userName);
    }

    /**
     * Gets the username.
     *
     * @return the username to use when connecting to the database
     */
    public String getUserName() {
        return getUser();
    }

    /**
     * Sets the username.
     *
     * @param userName the username
     */
    public void setUserName(String userName) {
        setUser(userName);
    }

    /**
     * Sets the password.
     *
     * @param pass the password
     */
    public void setPassword(String pass) {
        urlParser.setPassword(pass);
    }

    /**
     * Returns the port number.
     *
     * @return the port number
     */
    public int getPort() {
        return urlParser.getHostAddresses().get(0).port;
    }

    /**
     * Sets the database port.
     *
     * @param port the port
     */
    public void setPort(int port) {
        urlParser.getHostAddresses().get(0).port = port;
    }

    /**
     * Returns the port number.
     *
     * @return the port number
     */
    public int getPortNumber() {
        return getPort();
    }

    /**
     * Sets the port number.
     *
     * @param port the port
     * @see #setPort
     */
    public void setPortNumber(int port) {
        if (port > 0) {
            setPort(port);
        }
    }

    public void setProperties(String properties) {
        urlParser.setProperties(properties);
    }

    /**
     * Sets the connection string URL.
     *
     * @param url the connection string
     * @throws SQLException if error in URL
     * @deprecated since 1.3.0 use setUrl method instead
     */
    @Deprecated
    public void setURL(String url) throws SQLException {
        setUrl(url);
    }

    /**
     * Sets the connection string URL.
     *
     * @param url the connection string
     * @throws SQLException if error in URL
     */
    public void setUrl(String url) throws SQLException {
        this.urlParser.parseUrl(url);
    }

    /**
     * Returns the name of the database server.
     *
     * @return the name of the database server
     */
    public String getServerName() {
        return (this.urlParser.getHostAddresses().get(0).host != null) ? this.urlParser.getHostAddresses().get(0).host : "";
    }

    /**
     * Sets the server name.
     *
     * @param serverName the server name
     */
    public void setServerName(String serverName) {
        if (serverName != null && !serverName.isEmpty()) {
            urlParser.getHostAddresses().get(0).host = serverName;
        }
    }

    /**
     * Attempts to establish a connection with the data source that this <code>DataSource</code> object represents.
     *
     * @return a connection to the data source
     * @throws SQLException if a database access error occurs
     */
    public Connection getConnection() throws SQLException {
        try {
            return MariaDbConnection.newConnection(urlParser);
        } catch (SQLException e) {
            ExceptionMapper.throwException(e, null, null);
            return null;
        }
    }

    /**
     * Attempts to establish a connection with the data source that this <code>DataSource</code> object represents.
     *
     * @param username the database user on whose behalf the connection is being made
     * @param password the user's password
     * @return a connection to the data source
     * @throws SQLException if a database access error occurs
     * @since 1.4
     */
    public Connection getConnection(final String username, final String password) throws SQLException {
        urlParser.setUsername(username);
        urlParser.setPassword(password);
        //if (log.isDebugEnabled()) log.debug("connection : " +urlParser.toString());
        return getConnection();
    }

    /**
     * Retrieves the log writer for this <code>DataSource</code> object.
     * <p>
     * The log writer is a character output stream to which all logging and tracing messages for this data source
     * will be printed.  This includes messages printed by the methods of this object, messages printed by methods of
     * other objects manufactured by this object, and so on.  Messages printed to a data source specific log writer are
     * not printed to the log writer associated with the <code>java.sql.DriverManager</code> class.  When a
     * <code>DataSource</code> object is created, the log writer is initially null; in other words, the default is for
     * logging to be disabled.
     *
     * @return the log writer for this data source or null if logging is disabled
     * @throws SQLException if a database access error occurs
     * @see #setLogWriter
     * @since 1.4
     */
    public PrintWriter getLogWriter() throws SQLException {
        return null;
    }

    /**
     * Sets the log writer for this <code>DataSource</code> object to the given <code>java.io.PrintWriter</code>
     * object.
     * <p>
     * The log writer is a character output stream to which all logging and tracing messages for this data source
     * will be printed.  This includes messages printed by the methods of this object, messages printed by methods of
     * other objects manufactured by this object, and so on.  Messages printed to a data source- specific log writer are
     * not printed to the log writer associated with the <code>java.sql.DriverManager</code> class. When a
     * <code>DataSource</code> object is created the log writer is initially null; in other words, the default is for
     * logging to be disabled.
     *
     * @param out the new log writer; to disable logging, set to null
     * @throws SQLException if a database access error occurs
     * @see #getLogWriter
     * @since 1.4
     */
    public void setLogWriter(final PrintWriter out) throws SQLException {
        //not implemented
    }

    /**
     * Gets the maximum time in seconds that this data source can wait while attempting to connect to a database.  A
     * value of zero means that the timeout is the default system timeout if there is one; otherwise, it means that
     * there is no timeout. When a <code>DataSource</code> object is created, the login timeout is initially zero.
     *
     * @return the data source login time limit
     * @throws SQLException if a database access error occurs.
     * @see #setLoginTimeout
     * @since 1.4
     */
    public int getLoginTimeout() throws SQLException {
        return urlParser.getOptions().connectTimeout == null ? 0 : urlParser.getOptions().connectTimeout / 1000;
    }

    /**
     * Sets the maximum time in seconds that this data source will wait while attempting to connect to a database.  A
     * value of zero specifies that the timeout is the default system timeout if there is one; otherwise, it specifies
     * that there is no timeout. When a <code>DataSource</code> object is created, the login timeout is initially zero.
     *
     * @param seconds the data source login time limit
     * @throws SQLException if a database access error occurs.
     * @see #getLoginTimeout
     * @since 1.4
     */
    @Override
    public void setLoginTimeout(final int seconds) throws SQLException {
        urlParser.getOptions().connectTimeout = seconds * 1000;
    }

    /**
     * Returns an object that implements the given interface to allow access to non-standard methods, or standard
     * methods not exposed by the proxy.
     * <p>
     * If the receiver implements the interface then the result is the receiver or a proxy for the receiver. If the
     * receiver is a wrapper and the wrapped object implements the interface then the result is the wrapped object or a
     * proxy for the wrapped object. Otherwise return the the result of calling <code>unwrap</code> recursively on the
     * wrapped object or a proxy for that result. If the receiver is not a wrapper and does not implement the interface,
     * then an <code>SQLException</code> is thrown.
     *
     * @param iface A Class defining an interface that the result must implement.
     * @return an object that implements the interface. May be a proxy for the actual implementing object.
     * @throws SQLException If no object found that implements the interface
     * @since 1.6
     */
    public <T> T unwrap(final Class<T> iface) throws SQLException {
        try {
            if (isWrapperFor(iface)) {
                return iface.cast(this);
            } else {
                throw new SQLException("The receiver is not a wrapper and does not implement the interface");
            }
        } catch (Exception e) {
            throw new SQLException("The receiver is not a wrapper and does not implement the interface");
        }
    }

    /**
     * Returns true if this either implements the interface argument or is directly or indirectly a wrapper for an
     * object that does. Returns false otherwise. If this implements the interface then return true, else if this is a
     * wrapper then return the result of recursively calling <code>isWrapperFor</code> on the wrapped object. If this
     * does not implement the interface and is not a wrapper, return false. This method should be implemented as a
     * low-cost operation compared to <code>unwrap</code> so that callers can use this method to avoid expensive
     * <code>unwrap</code> calls that may fail. If this method returns true then calling <code>unwrap</code> with the
     * same argument should succeed.
     *
     * @param interfaceOrWrapper a Class defining an interface.
     * @return true if this implements the interface or directly or indirectly wraps an object that does.
     * @throws SQLException if an error occurs while determining whether this is a wrapper for an object with
     *                      the given interface.
     * @since 1.6
     */
    public boolean isWrapperFor(final Class<?> interfaceOrWrapper) throws SQLException {
        return interfaceOrWrapper.isInstance(this);
    }

    /**
     * Attempts to establish a physical database connection that can
     * be used as a pooled connection.
     *
     * @return a <code>PooledConnection</code> object that is a physical
     * connection to the database that this
     * <code>ConnectionPoolDataSource</code> object represents
     * @throws SQLException if a database access error occurs
     *                      if the JDBC driver does not support
     *                      this method
     * @since 1.4
     */
    public PooledConnection getPooledConnection() throws SQLException {
        return new MariaDbPooledConnection((MariaDbConnection) getConnection());
    }

    /**
     * Attempts to establish a physical database connection that can
     * be used as a pooled connection.
     *
     * @param user     the database user on whose behalf the connection is being made
     * @param password the user's password
     * @return a <code>PooledConnection</code> object that is a physical
     * connection to the database that this
     * <code>ConnectionPoolDataSource</code> object represents
     * @throws SQLException if a database access error occurs
     * @since 1.4
     */
    public PooledConnection getPooledConnection(String user, String password) throws SQLException {
        return new MariaDbPooledConnection((MariaDbConnection) getConnection(user, password));
    }

    @Override
    public XAConnection getXAConnection() throws SQLException {
        return new MariaXaConnection((MariaDbConnection) getConnection());
    }

    @Override
    public XAConnection getXAConnection(String user, String password) throws SQLException {
        return new MariaXaConnection((MariaDbConnection) getConnection(user, password));
    }

    public Logger getParentLogger() throws SQLFeatureNotSupportedException {
        return null;
    }

    /**
     * For testing purpose only.
     * @return current url parser.
     */
    protected UrlParser getUrlParser() {
        return urlParser;
    }
}<|MERGE_RESOLUTION|>--- conflicted
+++ resolved
@@ -79,13 +79,8 @@
      * @param port     server port
      * @param database database name
      */
-<<<<<<< HEAD
-    public MariaDbDataSource(String hostname, int port, String database) throws SQLException {
+    public MariaDbDataSource(String hostname, int port, String database) {
         ArrayList<HostAddress> hostAddresses = new ArrayList<HostAddress>();
-=======
-    public MariaDbDataSource(String hostname, int port, String database) {
-        ArrayList<HostAddress> hostAddresses = new ArrayList<>();
->>>>>>> 19091f7c
         hostAddresses.add(new HostAddress(hostname, port));
         urlParser = new UrlParser(database, hostAddresses, DefaultOptions.defaultValues(HaMode.NONE), HaMode.NONE);
     }
