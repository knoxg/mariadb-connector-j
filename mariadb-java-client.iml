<?xml version="1.0" encoding="UTF-8"?>
<module org.jetbrains.idea.maven.project.MavenProjectsManager.isMavenModule="true" type="JAVA_MODULE" version="4">
  <component name="NewModuleRootManager" LANGUAGE_LEVEL="JDK_1_7" inherit-compiler-output="false">
    <output url="file://$MODULE_DIR$/target/classes" />
    <output-test url="file://$MODULE_DIR$/target/test-classes" />
    <content url="file://$MODULE_DIR$">
      <sourceFolder url="file://$MODULE_DIR$/src/main/java" isTestSource="false" />
      <sourceFolder url="file://$MODULE_DIR$/src/main/resources" type="java-resource" />
      <sourceFolder url="file://$MODULE_DIR$/src/test/java" isTestSource="true" />
      <sourceFolder url="file://$MODULE_DIR$/src/test/resources" type="java-test-resource" />
      <excludeFolder url="file://$MODULE_DIR$/target" />
    </content>
    <orderEntry type="inheritedJdk" />
    <orderEntry type="sourceFolder" forTests="false" />
    <orderEntry type="library" name="Maven: com.github.dblock.waffle:waffle-jna:1.8.1" level="project" />
    <orderEntry type="library" name="Maven: org.slf4j:jcl-over-slf4j:1.7.14" level="project" />
    <orderEntry type="library" name="Maven: org.slf4j:slf4j-api:1.7.14" level="project" />
    <orderEntry type="library" name="Maven: com.google.guava:guava:19.0" level="project" />
    <orderEntry type="library" scope="TEST" name="Maven: junit:junit:4.12" level="project" />
    <orderEntry type="library" scope="TEST" name="Maven: org.hamcrest:hamcrest-core:1.3" level="project" />
    <orderEntry type="library" scope="TEST" name="Maven: org.threadly:threadly:4.4.3" level="project" />
<<<<<<< HEAD
    <orderEntry type="library" name="Maven: net.java.dev.jna:jna:4.2.1" level="project" />
    <orderEntry type="library" name="Maven: net.java.dev.jna:jna-platform:4.2.1" level="project" />
    <orderEntry type="library" scope="TEST" name="Maven: commons-dbcp:commons-dbcp:1.4" level="project" />
    <orderEntry type="library" scope="TEST" name="Maven: commons-pool:commons-pool:1.5.4" level="project" />
=======
    <orderEntry type="library" name="Maven: net.java.dev.jna:jna:3.3.0" level="project" />
    <orderEntry type="library" name="Maven: net.java.dev.jna:jna:platform:3.3.0" level="project" />
    <orderEntry type="library" scope="TEST" name="Maven: commons-dbcp:commons-dbcp:1.4" level="project" />
    <orderEntry type="library" scope="TEST" name="Maven: commons-pool:commons-pool:1.5.4" level="project" />
    <orderEntry type="library" scope="TEST" name="Maven: com.amazonaws:aws-java-sdk:1.10.76" level="project" />
    <orderEntry type="library" scope="TEST" name="Maven: com.amazonaws:aws-java-sdk-support:1.10.76" level="project" />
    <orderEntry type="library" scope="TEST" name="Maven: com.amazonaws:aws-java-sdk-simpledb:1.10.76" level="project" />
    <orderEntry type="library" scope="TEST" name="Maven: com.amazonaws:aws-java-sdk-simpleworkflow:1.10.76" level="project" />
    <orderEntry type="library" scope="TEST" name="Maven: com.amazonaws:aws-java-sdk-storagegateway:1.10.76" level="project" />
    <orderEntry type="library" scope="TEST" name="Maven: com.amazonaws:aws-java-sdk-route53:1.10.76" level="project" />
    <orderEntry type="library" scope="TEST" name="Maven: com.amazonaws:aws-java-sdk-s3:1.10.76" level="project" />
    <orderEntry type="library" scope="TEST" name="Maven: com.amazonaws:aws-java-sdk-importexport:1.10.76" level="project" />
    <orderEntry type="library" scope="TEST" name="Maven: com.amazonaws:aws-java-sdk-sts:1.10.76" level="project" />
    <orderEntry type="library" scope="TEST" name="Maven: com.amazonaws:aws-java-sdk-sqs:1.10.76" level="project" />
    <orderEntry type="library" scope="TEST" name="Maven: com.amazonaws:aws-java-sdk-rds:1.10.76" level="project" />
    <orderEntry type="library" scope="TEST" name="Maven: com.amazonaws:aws-java-sdk-redshift:1.10.76" level="project" />
    <orderEntry type="library" scope="TEST" name="Maven: com.amazonaws:aws-java-sdk-elasticbeanstalk:1.10.76" level="project" />
    <orderEntry type="library" scope="TEST" name="Maven: com.amazonaws:aws-java-sdk-glacier:1.10.76" level="project" />
    <orderEntry type="library" scope="TEST" name="Maven: com.amazonaws:aws-java-sdk-iam:1.10.76" level="project" />
    <orderEntry type="library" scope="TEST" name="Maven: com.amazonaws:aws-java-sdk-datapipeline:1.10.76" level="project" />
    <orderEntry type="library" scope="TEST" name="Maven: com.amazonaws:aws-java-sdk-elasticloadbalancing:1.10.76" level="project" />
    <orderEntry type="library" scope="TEST" name="Maven: com.amazonaws:aws-java-sdk-emr:1.10.76" level="project" />
    <orderEntry type="library" scope="TEST" name="Maven: com.amazonaws:aws-java-sdk-elasticache:1.10.76" level="project" />
    <orderEntry type="library" scope="TEST" name="Maven: com.amazonaws:aws-java-sdk-elastictranscoder:1.10.76" level="project" />
    <orderEntry type="library" scope="TEST" name="Maven: com.amazonaws:aws-java-sdk-ec2:1.10.76" level="project" />
    <orderEntry type="library" scope="TEST" name="Maven: com.amazonaws:aws-java-sdk-dynamodb:1.10.76" level="project" />
    <orderEntry type="library" scope="TEST" name="Maven: com.amazonaws:aws-java-sdk-sns:1.10.76" level="project" />
    <orderEntry type="library" scope="TEST" name="Maven: com.amazonaws:aws-java-sdk-cloudtrail:1.10.76" level="project" />
    <orderEntry type="library" scope="TEST" name="Maven: com.amazonaws:aws-java-sdk-cloudwatch:1.10.76" level="project" />
    <orderEntry type="library" scope="TEST" name="Maven: com.amazonaws:aws-java-sdk-logs:1.10.76" level="project" />
    <orderEntry type="library" scope="TEST" name="Maven: com.amazonaws:aws-java-sdk-events:1.10.76" level="project" />
    <orderEntry type="library" scope="TEST" name="Maven: com.amazonaws:aws-java-sdk-cognitoidentity:1.10.76" level="project" />
    <orderEntry type="library" scope="TEST" name="Maven: com.amazonaws:aws-java-sdk-cognitosync:1.10.76" level="project" />
    <orderEntry type="library" scope="TEST" name="Maven: com.amazonaws:aws-java-sdk-directconnect:1.10.76" level="project" />
    <orderEntry type="library" scope="TEST" name="Maven: com.amazonaws:aws-java-sdk-cloudformation:1.10.76" level="project" />
    <orderEntry type="library" scope="TEST" name="Maven: com.amazonaws:aws-java-sdk-cloudfront:1.10.76" level="project" />
    <orderEntry type="library" scope="TEST" name="Maven: com.amazonaws:aws-java-sdk-kinesis:1.10.76" level="project" />
    <orderEntry type="library" scope="TEST" name="Maven: com.amazonaws:aws-java-sdk-opsworks:1.10.76" level="project" />
    <orderEntry type="library" scope="TEST" name="Maven: com.amazonaws:aws-java-sdk-ses:1.10.76" level="project" />
    <orderEntry type="library" scope="TEST" name="Maven: com.amazonaws:aws-java-sdk-autoscaling:1.10.76" level="project" />
    <orderEntry type="library" scope="TEST" name="Maven: com.amazonaws:aws-java-sdk-cloudsearch:1.10.76" level="project" />
    <orderEntry type="library" scope="TEST" name="Maven: com.amazonaws:aws-java-sdk-cloudwatchmetrics:1.10.76" level="project" />
    <orderEntry type="library" scope="TEST" name="Maven: com.amazonaws:aws-java-sdk-swf-libraries:1.10.76" level="project" />
    <orderEntry type="library" scope="TEST" name="Maven: com.amazonaws:aws-java-sdk-codedeploy:1.10.76" level="project" />
    <orderEntry type="library" scope="TEST" name="Maven: com.amazonaws:aws-java-sdk-codepipeline:1.10.76" level="project" />
    <orderEntry type="library" scope="TEST" name="Maven: com.amazonaws:aws-java-sdk-kms:1.10.76" level="project" />
    <orderEntry type="library" scope="TEST" name="Maven: com.amazonaws:aws-java-sdk-config:1.10.76" level="project" />
    <orderEntry type="library" scope="TEST" name="Maven: com.amazonaws:aws-java-sdk-lambda:1.10.76" level="project" />
    <orderEntry type="library" scope="TEST" name="Maven: com.amazonaws:aws-java-sdk-ecs:1.10.76" level="project" />
    <orderEntry type="library" scope="TEST" name="Maven: com.amazonaws:aws-java-sdk-ecr:1.10.76" level="project" />
    <orderEntry type="library" scope="TEST" name="Maven: com.amazonaws:aws-java-sdk-cloudhsm:1.10.76" level="project" />
    <orderEntry type="library" scope="TEST" name="Maven: com.amazonaws:aws-java-sdk-ssm:1.10.76" level="project" />
    <orderEntry type="library" scope="TEST" name="Maven: com.amazonaws:aws-java-sdk-workspaces:1.10.76" level="project" />
    <orderEntry type="library" scope="TEST" name="Maven: com.amazonaws:aws-java-sdk-machinelearning:1.10.76" level="project" />
    <orderEntry type="library" scope="TEST" name="Maven: com.amazonaws:aws-java-sdk-directory:1.10.76" level="project" />
    <orderEntry type="library" scope="TEST" name="Maven: com.amazonaws:aws-java-sdk-efs:1.10.76" level="project" />
    <orderEntry type="library" scope="TEST" name="Maven: com.amazonaws:aws-java-sdk-codecommit:1.10.76" level="project" />
    <orderEntry type="library" scope="TEST" name="Maven: com.amazonaws:aws-java-sdk-devicefarm:1.10.76" level="project" />
    <orderEntry type="library" scope="TEST" name="Maven: com.amazonaws:aws-java-sdk-elasticsearch:1.10.76" level="project" />
    <orderEntry type="library" scope="TEST" name="Maven: com.amazonaws:aws-java-sdk-waf:1.10.76" level="project" />
    <orderEntry type="library" scope="TEST" name="Maven: com.amazonaws:aws-java-sdk-marketplacecommerceanalytics:1.10.76" level="project" />
    <orderEntry type="library" scope="TEST" name="Maven: com.amazonaws:aws-java-sdk-inspector:1.10.76" level="project" />
    <orderEntry type="library" scope="TEST" name="Maven: com.amazonaws:aws-java-sdk-iot:1.10.76" level="project" />
    <orderEntry type="library" scope="TEST" name="Maven: com.amazonaws:aws-java-sdk-api-gateway:1.10.76" level="project" />
    <orderEntry type="library" scope="TEST" name="Maven: com.amazonaws:aws-java-sdk-acm:1.10.76" level="project" />
    <orderEntry type="library" scope="TEST" name="Maven: com.amazonaws:aws-java-sdk-gamelift:1.10.76" level="project" />
    <orderEntry type="library" scope="TEST" name="Maven: com.amazonaws:aws-java-sdk-dms:1.10.76" level="project" />
    <orderEntry type="library" scope="TEST" name="Maven: com.amazonaws:aws-java-sdk-marketplacemeteringservice:1.10.76" level="project" />
    <orderEntry type="library" scope="TEST" name="Maven: com.amazonaws:aws-java-sdk-cognitoidp:1.10.76" level="project" />
    <orderEntry type="library" scope="TEST" name="Maven: com.amazonaws:aws-java-sdk-core:1.10.76" level="project" />
    <orderEntry type="library" scope="TEST" name="Maven: commons-logging:commons-logging:1.1.3" level="project" />
    <orderEntry type="library" scope="TEST" name="Maven: org.apache.httpcomponents:httpclient:4.3.6" level="project" />
    <orderEntry type="library" scope="TEST" name="Maven: org.apache.httpcomponents:httpcore:4.3.3" level="project" />
    <orderEntry type="library" scope="TEST" name="Maven: commons-codec:commons-codec:1.6" level="project" />
    <orderEntry type="library" scope="TEST" name="Maven: com.fasterxml.jackson.core:jackson-databind:2.5.3" level="project" />
    <orderEntry type="library" scope="TEST" name="Maven: com.fasterxml.jackson.core:jackson-annotations:2.5.0" level="project" />
    <orderEntry type="library" scope="TEST" name="Maven: com.fasterxml.jackson.core:jackson-core:2.5.3" level="project" />
    <orderEntry type="library" scope="TEST" name="Maven: com.fasterxml.jackson.dataformat:jackson-dataformat-cbor:2.5.3" level="project" />
    <orderEntry type="library" scope="TEST" name="Maven: joda-time:joda-time:2.8.1" level="project" />
>>>>>>> e2eb7b79
  </component>
</module><|MERGE_RESOLUTION|>--- conflicted
+++ resolved
@@ -12,19 +12,9 @@
     </content>
     <orderEntry type="inheritedJdk" />
     <orderEntry type="sourceFolder" forTests="false" />
-    <orderEntry type="library" name="Maven: com.github.dblock.waffle:waffle-jna:1.8.1" level="project" />
-    <orderEntry type="library" name="Maven: org.slf4j:jcl-over-slf4j:1.7.14" level="project" />
-    <orderEntry type="library" name="Maven: org.slf4j:slf4j-api:1.7.14" level="project" />
-    <orderEntry type="library" name="Maven: com.google.guava:guava:19.0" level="project" />
     <orderEntry type="library" scope="TEST" name="Maven: junit:junit:4.12" level="project" />
     <orderEntry type="library" scope="TEST" name="Maven: org.hamcrest:hamcrest-core:1.3" level="project" />
     <orderEntry type="library" scope="TEST" name="Maven: org.threadly:threadly:4.4.3" level="project" />
-<<<<<<< HEAD
-    <orderEntry type="library" name="Maven: net.java.dev.jna:jna:4.2.1" level="project" />
-    <orderEntry type="library" name="Maven: net.java.dev.jna:jna-platform:4.2.1" level="project" />
-    <orderEntry type="library" scope="TEST" name="Maven: commons-dbcp:commons-dbcp:1.4" level="project" />
-    <orderEntry type="library" scope="TEST" name="Maven: commons-pool:commons-pool:1.5.4" level="project" />
-=======
     <orderEntry type="library" name="Maven: net.java.dev.jna:jna:3.3.0" level="project" />
     <orderEntry type="library" name="Maven: net.java.dev.jna:jna:platform:3.3.0" level="project" />
     <orderEntry type="library" scope="TEST" name="Maven: commons-dbcp:commons-dbcp:1.4" level="project" />
@@ -104,6 +94,5 @@
     <orderEntry type="library" scope="TEST" name="Maven: com.fasterxml.jackson.core:jackson-core:2.5.3" level="project" />
     <orderEntry type="library" scope="TEST" name="Maven: com.fasterxml.jackson.dataformat:jackson-dataformat-cbor:2.5.3" level="project" />
     <orderEntry type="library" scope="TEST" name="Maven: joda-time:joda-time:2.8.1" level="project" />
->>>>>>> e2eb7b79
   </component>
 </module>