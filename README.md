--- conflicted
+++ resolved
@@ -25,10 +25,8 @@
 | 6 | 1.7.0 |
 | 7 | 1.7.0 |
 | 8 | 2.2.0 |
-<<<<<<< HEAD
+| 9 | 2.2.0 |
 
-=======
->>>>>>> a94ed403
 
 The driver (jar) can be downloaded from [mariadb connector download](https://mariadb.com/products/connectors-plugins)
 or maven : 
